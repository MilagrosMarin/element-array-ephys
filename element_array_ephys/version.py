--- conflicted
+++ resolved
@@ -1,7 +1,3 @@
 """Package metadata."""
 
-<<<<<<< HEAD
-__version__ = "1.0.0"
-=======
-__version__ = "0.3.7"
->>>>>>> 626327c3
+__version__ = "4.0.0"