"""
The following DataJoint pipeline implements the sequence of steps in the spike-sorting routine featured in the "spikeinterface" pipeline. Spikeinterface was developed by Alessio Buccino, Samuel Garcia, Cole Hurwitz, Jeremy Magland, and Matthias Hennig (https://github.com/SpikeInterface)
"""

from datetime import datetime

import datajoint as dj
import pandas as pd
import spikeinterface as si
from element_array_ephys import probe, readers
from element_interface.utils import find_full_path, memoized_result
from spikeinterface import exporters, extractors, sorters

from . import si_preprocessing

log = dj.logger

schema = dj.schema()

ephys = None


def activate(
        schema_name,
        *,
        ephys_module,
        create_schema=True,
        create_tables=True,
):
    """
    activate(schema_name, *, create_schema=True, create_tables=True, activated_ephys=None)
        :param schema_name: schema name on the database server to activate the `spike_sorting` schema
        :param ephys_module: the activated ephys element for which this `spike_sorting` schema will be downstream from
        :param create_schema: when True (default), create schema in the database if it does not yet exist.
        :param create_tables: when True (default), create tables in the database if they do not yet exist.
    """
    global ephys
    ephys = ephys_module
    schema.activate(
        schema_name,
        create_schema=create_schema,
        create_tables=create_tables,
        add_objects=ephys.__dict__,
    )
    ephys.Clustering.key_source -= PreProcessing.key_source.proj()


SI_SORTERS = [s.replace("_", ".") for s in si.sorters.sorter_dict.keys()] + ['consensus']


@schema
class PreProcessing(dj.Imported):
    """A table to handle preprocessing of each clustering task. The output will be serialized and stored as a si_recording.pkl in the output directory."""

    definition = """
    -> ephys.ClusteringTask
    ---
    execution_time: datetime   # datetime of the start of this step
    execution_duration: float  # execution duration in hours
    """

    @property
    def key_source(self):
        return (
                ephys.ClusteringTask * ephys.ClusteringParamSet
                & {"task_mode": "trigger"}
                & f"clustering_method in {tuple(SI_SORTERS)}"
        ) - ephys.Clustering

    def make(self, key):
        """Triggers or imports clustering analysis."""
        execution_time = datetime.utcnow()

        # Set the output directory
        clustering_method, acq_software, output_dir, params = (
                ephys.ClusteringTask * ephys.EphysRecording * ephys.ClusteringParamSet & key
        ).fetch1("clustering_method", "acq_software", "clustering_output_dir", "params")

        # Get sorter method and create output directory.
        sorter_name = clustering_method.replace(".", "_")

        for required_key in (
                "SI_PREPROCESSING_METHOD",
                "SI_SORTING_PARAMS",
                "SI_POSTPROCESSING_PARAMS",
        ):
            if required_key not in params:
                raise ValueError(
                    f"{required_key} must be defined in ClusteringParamSet for SpikeInterface execution"
                )

        # Set directory to store recording file.
        if not output_dir:
            output_dir = ephys.ClusteringTask.infer_output_dir(
                key, relative=True, mkdir=True
            )
            # update clustering_output_dir
            ephys.ClusteringTask.update1(
                {**key, "clustering_output_dir": output_dir.as_posix()}
            )
        output_dir = find_full_path(ephys.get_ephys_root_data_dir(), output_dir)
        recording_dir = output_dir / sorter_name / "recording"
        recording_dir.mkdir(parents=True, exist_ok=True)
        recording_file = recording_dir / "si_recording.pkl"

        # Create SI recording extractor object
        if acq_software == "SpikeGLX":
            spikeglx_meta_filepath = ephys.get_spikeglx_meta_filepath(key)
            spikeglx_recording = readers.spikeglx.SpikeGLX(
                spikeglx_meta_filepath.parent
            )
            spikeglx_recording.validate_file("ap")
            data_dir = spikeglx_meta_filepath.parent

            si_extractor = si.extractors.neoextractors.spikeglx.SpikeGLXRecordingExtractor
            stream_names, stream_ids = si.extractors.get_neo_streams(
                acq_software, folder_path=data_dir
            )
            si_recording: si.BaseRecording = si_extractor(
                folder_path=data_dir, stream_name=stream_names[0]
            )
        elif acq_software == "Open Ephys":
            oe_probe = ephys.get_openephys_probe_data(key)
            assert len(oe_probe.recording_info["recording_files"]) == 1
            data_dir = oe_probe.recording_info["recording_files"][0]
            si_extractor = si.extractors.neoextractors.openephys.OpenEphysBinaryRecordingExtractor

            stream_names, stream_ids = si.extractors.get_neo_streams(
                acq_software, folder_path=data_dir
            )
            si_recording: si.BaseRecording = si_extractor(
                folder_path=data_dir, stream_name=stream_names[0]
            )
        else:
            raise NotImplementedError(
                f"SpikeInterface processing for {acq_software} not yet implemented."
            )

        # Add probe information to recording object
        electrodes_df = (
            (
                    ephys.EphysRecording.Channel
                    * probe.ElectrodeConfig.Electrode
                    * probe.ProbeType.Electrode
                    & key
            )
            .fetch(format="frame")
            .reset_index()
        )

        # Create SI probe object
        si_probe = readers.probe_geometry.to_probeinterface(
            electrodes_df[["electrode", "x_coord", "y_coord", "shank"]]
        )
        si_probe.set_device_channel_indices(electrodes_df["channel_idx"].values)
        si_recording.set_probe(probe=si_probe, in_place=True)

        # Run preprocessing and save results to output folder
        si_preproc_func = getattr(si_preprocessing, params["SI_PREPROCESSING_METHOD"])
        si_recording = si_preproc_func(si_recording)
        si_recording.dump_to_pickle(file_path=recording_file, relative_to=output_dir)

        self.insert1(
            {
                **key,
                "execution_time": execution_time,
                "execution_duration": (datetime.utcnow() - execution_time).total_seconds() / 3600,
            }
        )


@schema
class SIClustering(dj.Imported):
    """A processing table to handle each clustering task."""

    definition = """
    -> PreProcessing
    ---
    execution_time: datetime        # datetime of the start of this step
    execution_duration: float       # execution duration in hours
    """

    def make(self, key):
        execution_time = datetime.utcnow()

        # Load recording object.
        clustering_method, output_dir, params = (
                ephys.ClusteringTask * ephys.ClusteringParamSet & key
        ).fetch1("clustering_method", "clustering_output_dir", "params")
        output_dir = find_full_path(ephys.get_ephys_root_data_dir(), output_dir)
        clustering_method = clustering_method.replace(".", "_")
        recording_file = output_dir / clustering_method / "recording" / "si_recording.pkl"
        si_recording: si.BaseRecording = si.load_extractor(
            recording_file, base_folder=output_dir
        )

        sorting_params = params["SI_SORTING_PARAMS"]
        sorters_to_run = []

        if clustering_method == "consensus":
            assert isinstance(sorting_params, list), "Consensus method requires a list of each sorter's parameters"
<<<<<<< HEAD
            for i, param_set in enumerate(sorting_params):
                sorters_to_run.append({
                    'sorter_name': param_set['sorter_name'].replace(".", "_"),
                    'sorting_output_dir': output_dir / clustering_method /
                                          f'{param_set["sorter_name"].replace(".", "_")}_params{i}' / "spike_sorting",
=======
            for param_set in sorting_params:
                sorters_to_run.append({
                    'sorter_name': param_set['sorter_name'].replace(".", "_"),
                    'sorting_output_dir': output_dir / clustering_method / param_set['sorter_name'] / "spike_sorting",
>>>>>>> 7e7c3c00
                    'sorter_params': param_set['sorter_params'],
                })
        else:
            assert isinstance(sorting_params, dict), "Single sorter methods requires a dict of sorting parameters"
            sorters_to_run = [{
                'sorter_name': clustering_method,
                'sorting_output_dir': output_dir / clustering_method / "spike_sorting",
                'sorter_params': sorting_params,
            }]

        sorter_objects = []
        sorter_names = []
        for i, sorter in enumerate(sorters_to_run):
            # Run sorting
            @memoized_result(
                uniqueness_dict=sorter['sorter_params'],
                output_directory=sorter['sorting_output_dir'],
            )
            def _run_sorter():
                # Sorting performed in a dedicated docker environment if the sorter is not built in the spikeinterface package.
                si_sorting: si.sorters.BaseSorter = si.sorters.run_sorter(
                    sorter_name=sorter['sorter_name'],
                    recording=si_recording,
                    folder=sorter['sorting_output_dir'],
                    remove_existing_folder=True,
                    verbose=True,
                    docker_image=sorter['sorter_name'] not in si.sorters.installed_sorters(),
                    **sorter['sorter_params'],
                )
<<<<<<< HEAD

                # Save sorting object
                sorting_save_path = sorter['sorting_output_dir'] / "si_sorting.pkl"
                si_sorting.dump_to_pickle(sorting_save_path, relative_to=output_dir)
                return si_sorting

            sorter_objects.append(_run_sorter())
            sorter_names.append(f"{sorter['sorter_name']}_params{i}")

        if clustering_method == "consensus":
            import spikeinterface.comparison as sc
            from spikeinterface.curation import remove_duplicated_spikes

=======

                # Save sorting object
                sorting_save_path = sorter['sorting_output_dir'] / "si_sorting.pkl"
                si_sorting.dump_to_pickle(sorting_save_path, relative_to=output_dir)
                return si_sorting

            sorter_objects.append(_run_sorter())
            sorter_names.append(f"{sorter['sorter_name']}_params{i}")

        if clustering_method == "consensus":
            import spikeinterface.comparison as sc
            from spikeinterface.curation import remove_duplicated_spikes

>>>>>>> 7e7c3c00
            min_agreement = params["SI_CONSENSUS_PARAMS"].get('min_agree', len(sorter_objects))
            print(f'Running SI consensus requiring agreement from {min_agreement}/{len(sorter_objects)} sorters')

            consensus = sc.compare_multiple_sorters(sorting_list=sorter_objects,
                                                    name_list=sorter_names,
                                                    verbose=False,
                                                    delta_time=.2,
                                                    match_score=.3,
                                                    spiketrain_mode='union')
            agreement = consensus.get_agreement_sorting(minimum_agreement_count=2)
            agreement = remove_duplicated_spikes(agreement)
<<<<<<< HEAD
            unit_labels = []
            for si_id, sorter_ids in zip(agreement.unit_ids, agreement.get_property('unit_ids')):
                sorter_labels = [sorter_objects[i].get_unit_property(sorter_ids[sorter_name], "KSLabel")
                                    for i, sorter_name in enumerate(sorter_names)]
                label = 'mua' if 'mua' in sorter_labels else 'good'
                unit_labels.append(label)
            agreement.set_property("KSLabel", unit_labels)

            consensus_folder = output_dir / clustering_method / 'spike_sorting' / "si_sorting.pkl"
            agreement.dump_to_pickle(consensus_folder, relative_to=output_dir)
=======

            consensus_folder = output_dir / clustering_method / 'spike_sorting' / "si_sorting.pkl"
            agreement.dump_to_pickle(consensus_folder, relative_to=output_dir)

>>>>>>> 7e7c3c00

        self.insert1(
            {
                **key,
                "execution_time": execution_time,
                "execution_duration": (datetime.utcnow() - execution_time).total_seconds() / 3600,
            }
        )


@schema
class PostProcessing(dj.Imported):
    """A processing table to handle each clustering task."""

    definition = """
    -> SIClustering
    ---
    execution_time: datetime   # datetime of the start of this step
    execution_duration: float  # execution duration in hours
    do_si_export=0: bool       # whether to export to phy
    """

    def make(self, key):
        execution_time = datetime.utcnow()

        # Load recording & sorting object.
        clustering_method, output_dir, params = (
                ephys.ClusteringTask * ephys.ClusteringParamSet & key
        ).fetch1("clustering_method", "clustering_output_dir", "params")
        output_dir = find_full_path(ephys.get_ephys_root_data_dir(), output_dir)
        sorter_name = clustering_method.replace(".", "_")

        recording_file = output_dir / sorter_name / "recording" / "si_recording.pkl"
        sorting_file = output_dir / sorter_name / "spike_sorting" / "si_sorting.pkl"

        si_recording: si.BaseRecording = si.load_extractor(
            recording_file, base_folder=output_dir
        )
        si_sorting: si.sorters.BaseSorter = si.load_extractor(
            sorting_file, base_folder=output_dir
        )

        postprocessing_params = params["SI_POSTPROCESSING_PARAMS"]

        job_kwargs = postprocessing_params.get(
            "job_kwargs", {"n_jobs": -1, "chunk_duration": "1s"}
        )

        analyzer_output_dir = output_dir / sorter_name / "sorting_analyzer"

        @memoized_result(
            uniqueness_dict=postprocessing_params,
            output_directory=analyzer_output_dir,
        )
        def _sorting_analyzer_compute():
            # Sorting Analyzer
            sorting_analyzer = si.create_sorting_analyzer(
                sorting=si_sorting,
                recording=si_recording,
                format="binary_folder",
                folder=analyzer_output_dir,
                sparse=True,
                overwrite=True,
            )

            # The order of extension computation is drawn from sorting_analyzer.get_computable_extensions()
            # each extension is parameterized by params specified in extensions_params dictionary (skip if not specified)
            extensions_params = postprocessing_params.get("extensions", {})
            extensions_to_compute = {
                ext_name: extensions_params[ext_name]
                for ext_name in sorting_analyzer.get_computable_extensions()
                if ext_name in extensions_params
            }

            sorting_analyzer.compute(extensions_to_compute, **job_kwargs)

        _sorting_analyzer_compute()

        self.insert1(
            {
                **key,
                "execution_time": execution_time,
<<<<<<< HEAD
                "execution_duration": (datetime.utcnow() - execution_time).total_seconds() / 3600,
=======
                "execution_duration": (
                    datetime.utcnow() - execution_time
                ).total_seconds()
                / 3600,
                "do_si_export": postprocessing_params.get("export_to_phy", False)
                or postprocessing_params.get("export_report", False),
>>>>>>> 7e7c3c00
            }
        )

        # Once finished, insert this `key` into ephys.Clustering
        ephys.Clustering.insert1(
            {**key, "clustering_time": datetime.utcnow()}, allow_direct_insert=True
        )


@schema
class SIExport(dj.Computed):
    """A SpikeInterface export report and to Phy"""

    definition = """
    -> PostProcessing
    ---
    execution_time: datetime
    execution_duration: float
    """

    @property
    def key_source(self):
        return PostProcessing & "do_si_export = 1"

    def make(self, key):
        execution_time = datetime.utcnow()

        clustering_method, output_dir, params = (
            ephys.ClusteringTask * ephys.ClusteringParamSet & key
        ).fetch1("clustering_method", "clustering_output_dir", "params")
        output_dir = find_full_path(ephys.get_ephys_root_data_dir(), output_dir)
        sorter_name = clustering_method.replace(".", "_")

        postprocessing_params = params["SI_POSTPROCESSING_PARAMS"]

        job_kwargs = postprocessing_params.get(
            "job_kwargs", {"n_jobs": -1, "chunk_duration": "1s"}
        )

        analyzer_output_dir = output_dir / sorter_name / "sorting_analyzer"
        sorting_analyzer = si.load_sorting_analyzer(folder=analyzer_output_dir)

        @memoized_result(
            uniqueness_dict=postprocessing_params,
            output_directory=analyzer_output_dir / "phy",
        )
        def _export_to_phy():
            # Save to phy format
            si.exporters.export_to_phy(
                sorting_analyzer=sorting_analyzer,
                output_folder=analyzer_output_dir / "phy",
                use_relative_path=True,
                **job_kwargs,
            )

        @memoized_result(
            uniqueness_dict=postprocessing_params,
            output_directory=analyzer_output_dir / "spikeinterface_report",
        )
        def _export_report():
            # Generate spike interface report
            si.exporters.export_report(
                sorting_analyzer=sorting_analyzer,
                output_folder=analyzer_output_dir / "spikeinterface_report",
                **job_kwargs,
            )

        if postprocessing_params.get("export_report", False):
            _export_report()
        if postprocessing_params.get("export_to_phy", False):
            _export_to_phy()

        self.insert1(
            {
                **key,
                "execution_time": execution_time,
                "execution_duration": (
                    datetime.utcnow() - execution_time
                ).total_seconds()
                / 3600,
            }
        )<|MERGE_RESOLUTION|>--- conflicted
+++ resolved
@@ -21,11 +21,11 @@
 
 
 def activate(
-        schema_name,
-        *,
-        ephys_module,
-        create_schema=True,
-        create_tables=True,
+    schema_name,
+    *,
+    ephys_module,
+    create_schema=True,
+    create_tables=True,
 ):
     """
     activate(schema_name, *, create_schema=True, create_tables=True, activated_ephys=None)
@@ -62,9 +62,9 @@
     @property
     def key_source(self):
         return (
-                ephys.ClusteringTask * ephys.ClusteringParamSet
-                & {"task_mode": "trigger"}
-                & f"clustering_method in {tuple(SI_SORTERS)}"
+            ephys.ClusteringTask * ephys.ClusteringParamSet
+            & {"task_mode": "trigger"}
+            & f"clustering_method in {tuple(SI_SORTERS)}"
         ) - ephys.Clustering
 
     def make(self, key):
@@ -73,16 +73,16 @@
 
         # Set the output directory
         clustering_method, acq_software, output_dir, params = (
-                ephys.ClusteringTask * ephys.EphysRecording * ephys.ClusteringParamSet & key
+            ephys.ClusteringTask * ephys.EphysRecording * ephys.ClusteringParamSet & key
         ).fetch1("clustering_method", "acq_software", "clustering_output_dir", "params")
 
         # Get sorter method and create output directory.
         sorter_name = clustering_method.replace(".", "_")
 
         for required_key in (
-                "SI_PREPROCESSING_METHOD",
-                "SI_SORTING_PARAMS",
-                "SI_POSTPROCESSING_PARAMS",
+            "SI_PREPROCESSING_METHOD",
+            "SI_SORTING_PARAMS",
+            "SI_POSTPROCESSING_PARAMS",
         ):
             if required_key not in params:
                 raise ValueError(
@@ -139,10 +139,10 @@
         # Add probe information to recording object
         electrodes_df = (
             (
-                    ephys.EphysRecording.Channel
-                    * probe.ElectrodeConfig.Electrode
-                    * probe.ProbeType.Electrode
-                    & key
+                ephys.EphysRecording.Channel
+                * probe.ElectrodeConfig.Electrode
+                * probe.ProbeType.Electrode
+                & key
             )
             .fetch(format="frame")
             .reset_index()
@@ -164,7 +164,10 @@
             {
                 **key,
                 "execution_time": execution_time,
-                "execution_duration": (datetime.utcnow() - execution_time).total_seconds() / 3600,
+                "execution_duration": (
+                    datetime.utcnow() - execution_time
+                ).total_seconds()
+                / 3600,
             }
         )
 
@@ -185,7 +188,7 @@
 
         # Load recording object.
         clustering_method, output_dir, params = (
-                ephys.ClusteringTask * ephys.ClusteringParamSet & key
+            ephys.ClusteringTask * ephys.ClusteringParamSet & key
         ).fetch1("clustering_method", "clustering_output_dir", "params")
         output_dir = find_full_path(ephys.get_ephys_root_data_dir(), output_dir)
         clustering_method = clustering_method.replace(".", "_")
@@ -199,18 +202,11 @@
 
         if clustering_method == "consensus":
             assert isinstance(sorting_params, list), "Consensus method requires a list of each sorter's parameters"
-<<<<<<< HEAD
             for i, param_set in enumerate(sorting_params):
                 sorters_to_run.append({
                     'sorter_name': param_set['sorter_name'].replace(".", "_"),
                     'sorting_output_dir': output_dir / clustering_method /
                                           f'{param_set["sorter_name"].replace(".", "_")}_params{i}' / "spike_sorting",
-=======
-            for param_set in sorting_params:
-                sorters_to_run.append({
-                    'sorter_name': param_set['sorter_name'].replace(".", "_"),
-                    'sorting_output_dir': output_dir / clustering_method / param_set['sorter_name'] / "spike_sorting",
->>>>>>> 7e7c3c00
                     'sorter_params': param_set['sorter_params'],
                 })
         else:
@@ -240,7 +236,6 @@
                     docker_image=sorter['sorter_name'] not in si.sorters.installed_sorters(),
                     **sorter['sorter_params'],
                 )
-<<<<<<< HEAD
 
                 # Save sorting object
                 sorting_save_path = sorter['sorting_output_dir'] / "si_sorting.pkl"
@@ -254,21 +249,6 @@
             import spikeinterface.comparison as sc
             from spikeinterface.curation import remove_duplicated_spikes
 
-=======
-
-                # Save sorting object
-                sorting_save_path = sorter['sorting_output_dir'] / "si_sorting.pkl"
-                si_sorting.dump_to_pickle(sorting_save_path, relative_to=output_dir)
-                return si_sorting
-
-            sorter_objects.append(_run_sorter())
-            sorter_names.append(f"{sorter['sorter_name']}_params{i}")
-
-        if clustering_method == "consensus":
-            import spikeinterface.comparison as sc
-            from spikeinterface.curation import remove_duplicated_spikes
-
->>>>>>> 7e7c3c00
             min_agreement = params["SI_CONSENSUS_PARAMS"].get('min_agree', len(sorter_objects))
             print(f'Running SI consensus requiring agreement from {min_agreement}/{len(sorter_objects)} sorters')
 
@@ -280,7 +260,6 @@
                                                     spiketrain_mode='union')
             agreement = consensus.get_agreement_sorting(minimum_agreement_count=2)
             agreement = remove_duplicated_spikes(agreement)
-<<<<<<< HEAD
             unit_labels = []
             for si_id, sorter_ids in zip(agreement.unit_ids, agreement.get_property('unit_ids')):
                 sorter_labels = [sorter_objects[i].get_unit_property(sorter_ids[sorter_name], "KSLabel")
@@ -291,18 +270,15 @@
 
             consensus_folder = output_dir / clustering_method / 'spike_sorting' / "si_sorting.pkl"
             agreement.dump_to_pickle(consensus_folder, relative_to=output_dir)
-=======
-
-            consensus_folder = output_dir / clustering_method / 'spike_sorting' / "si_sorting.pkl"
-            agreement.dump_to_pickle(consensus_folder, relative_to=output_dir)
-
->>>>>>> 7e7c3c00
 
         self.insert1(
             {
                 **key,
                 "execution_time": execution_time,
-                "execution_duration": (datetime.utcnow() - execution_time).total_seconds() / 3600,
+                "execution_duration": (
+                    datetime.utcnow() - execution_time
+                ).total_seconds()
+                / 3600,
             }
         )
 
@@ -324,7 +300,7 @@
 
         # Load recording & sorting object.
         clustering_method, output_dir, params = (
-                ephys.ClusteringTask * ephys.ClusteringParamSet & key
+            ephys.ClusteringTask * ephys.ClusteringParamSet & key
         ).fetch1("clustering_method", "clustering_output_dir", "params")
         output_dir = find_full_path(ephys.get_ephys_root_data_dir(), output_dir)
         sorter_name = clustering_method.replace(".", "_")
@@ -379,16 +355,12 @@
             {
                 **key,
                 "execution_time": execution_time,
-<<<<<<< HEAD
-                "execution_duration": (datetime.utcnow() - execution_time).total_seconds() / 3600,
-=======
                 "execution_duration": (
                     datetime.utcnow() - execution_time
                 ).total_seconds()
                 / 3600,
                 "do_si_export": postprocessing_params.get("export_to_phy", False)
                 or postprocessing_params.get("export_report", False),
->>>>>>> 7e7c3c00
             }
         )
 
