"""
The following DataJoint pipeline implements the sequence of steps in the spike-sorting routine featured in the "spikeinterface" pipeline. Spikeinterface was developed by Alessio Buccino, Samuel Garcia, Cole Hurwitz, Jeremy Magland, and Matthias Hennig (https://github.com/SpikeInterface)
"""

from datetime import datetime

import datajoint as dj
import pandas as pd
import spikeinterface as si
from element_array_ephys import probe, readers
from element_interface.utils import find_full_path, memoized_result
from spikeinterface import exporters, extractors, sorters

from . import si_preprocessing

log = dj.logger

schema = dj.schema()

ephys = None


def activate(
    schema_name,
    *,
    ephys_module,
    create_schema=True,
    create_tables=True,
):
    """
    activate(schema_name, *, create_schema=True, create_tables=True, activated_ephys=None)
        :param schema_name: schema name on the database server to activate the `spike_sorting` schema
        :param ephys_module: the activated ephys element for which this `spike_sorting` schema will be downstream from
        :param create_schema: when True (default), create schema in the database if it does not yet exist.
        :param create_tables: when True (default), create tables in the database if they do not yet exist.
    """
    global ephys
    ephys = ephys_module
    schema.activate(
        schema_name,
        create_schema=create_schema,
        create_tables=create_tables,
        add_objects=ephys.__dict__,
    )
    ephys.Clustering.key_source -= PreProcessing.key_source.proj()


SI_SORTERS = [s.replace("_", ".") for s in si.sorters.sorter_dict.keys()] + [
    "consensus"
]


@schema
class PreProcessing(dj.Imported):
    """A table to handle preprocessing of each clustering task. The output will be serialized and stored as a si_recording.pkl in the output directory."""

    definition = """
    -> ephys.ClusteringTask
    ---
    execution_time: datetime   # datetime of the start of this step
    execution_duration: float  # execution duration in hours
    """

    class File(dj.Part):
        definition = """
        -> master
        file_name: varchar(255)
        ---
        file: filepath@ephys-processed
        """

    @property
    def key_source(self):
        return (
            ephys.ClusteringTask * ephys.ClusteringParamSet
            & {"task_mode": "trigger"}
            & f"clustering_method in {tuple(SI_SORTERS)}"
        ) - ephys.Clustering

    def make(self, key):
        """Triggers or imports clustering analysis."""
        execution_time = datetime.utcnow()

        # Set the output directory
        clustering_method, acq_software, output_dir, params = (
            ephys.ClusteringTask * ephys.EphysRecording * ephys.ClusteringParamSet & key
        ).fetch1("clustering_method", "acq_software", "clustering_output_dir", "params")

        # Get sorter method and create output directory.
        sorter_name = clustering_method.replace(".", "_")

        for required_key in (
            "SI_PREPROCESSING_METHOD",
            "SI_SORTING_PARAMS",
            "SI_POSTPROCESSING_PARAMS",
        ):
            if required_key not in params:
                raise ValueError(
                    f"{required_key} must be defined in ClusteringParamSet for SpikeInterface execution"
                )

        # Set directory to store recording file.
        if not output_dir:
            output_dir = ephys.ClusteringTask.infer_output_dir(
                key, relative=True, mkdir=True
            )
            # update clustering_output_dir
            ephys.ClusteringTask.update1(
                {**key, "clustering_output_dir": output_dir.as_posix()}
            )
        output_dir = find_full_path(ephys.get_ephys_root_data_dir(), output_dir)
        recording_dir = output_dir / sorter_name / "recording"
        recording_dir.mkdir(parents=True, exist_ok=True)
        recording_file = recording_dir / "si_recording.pkl"

        # Create SI recording extractor object
        if acq_software == "SpikeGLX":
            spikeglx_meta_filepath = ephys.get_spikeglx_meta_filepath(key)
            spikeglx_recording = readers.spikeglx.SpikeGLX(
                spikeglx_meta_filepath.parent
            )
            spikeglx_recording.validate_file("ap")
            data_dir = spikeglx_meta_filepath.parent

            si_extractor = (
                si.extractors.neoextractors.spikeglx.SpikeGLXRecordingExtractor
            )
            stream_names, stream_ids = si.extractors.get_neo_streams(
                "spikeglx", folder_path=data_dir
            )
            si_recording: si.BaseRecording = si_extractor(
                folder_path=data_dir, stream_name=stream_names[0]
            )
        elif acq_software == "Open Ephys":
            oe_probe = ephys.get_openephys_probe_data(key)
            assert len(oe_probe.recording_info["recording_files"]) == 1
            data_dir = oe_probe.recording_info["recording_files"][0]
            si_extractor = (
                si.extractors.neoextractors.openephys.OpenEphysBinaryRecordingExtractor
            )

            stream_names, stream_ids = si.extractors.get_neo_streams(
                "openephysbinary", folder_path=data_dir
            )
            si_recording: si.BaseRecording = si_extractor(
                folder_path=data_dir, stream_name=stream_names[0]
            )
        else:
            raise NotImplementedError(
                f"SpikeInterface processing for {acq_software} not yet implemented."
            )

        # Add probe information to recording object
        electrodes_df = (
            (
                ephys.EphysRecording.Channel
                * probe.ElectrodeConfig.Electrode
                * probe.ProbeType.Electrode
                & key
            )
            .fetch(format="frame")
            .reset_index()
        )

        # Create SI probe object
        si_probe = readers.probe_geometry.to_probeinterface(
            electrodes_df[["electrode", "x_coord", "y_coord", "shank"]]
        )
        si_probe.set_device_channel_indices(electrodes_df["channel_idx"].values)
        si_recording.set_probe(probe=si_probe, in_place=True)

        # Run preprocessing and save results to output folder
        si_preproc_func = getattr(si_preprocessing, params["SI_PREPROCESSING_METHOD"])
        si_recording = si_preproc_func(si_recording)
        si_recording.dump_to_pickle(file_path=recording_file, relative_to=output_dir)

        self.insert1(
            {
                **key,
                "execution_time": execution_time,
                "execution_duration": (
                    datetime.utcnow() - execution_time
                ).total_seconds()
                / 3600,
            }
        )
        # Insert result files
        self.File.insert(
            [
                {**key, "file_name": f.relative_to(recording_dir).as_posix(), "file": f}
                for f in recording_dir.rglob("*")
                if f.is_file()
            ]
        )


@schema
class SIClustering(dj.Imported):
    """A processing table to handle each clustering task."""

    definition = """
    -> PreProcessing
    ---
    execution_time: datetime        # datetime of the start of this step
    execution_duration: float       # execution duration in hours
    """

    class File(dj.Part):
        definition = """
        -> master
        file_name: varchar(255)
        ---
        file: filepath@ephys-processed
        """

    def make(self, key):
        execution_time = datetime.utcnow()

        # Load recording object.
        clustering_method, output_dir, params = (
            ephys.ClusteringTask * ephys.ClusteringParamSet & key
        ).fetch1("clustering_method", "clustering_output_dir", "params")
        output_dir = find_full_path(ephys.get_ephys_root_data_dir(), output_dir)
        clustering_method = clustering_method.replace(".", "_")
        recording_file = (
            output_dir / clustering_method / "recording" / "si_recording.pkl"
        )
        si_recording: si.BaseRecording = si.load_extractor(
            recording_file, base_folder=output_dir
        )

        sorting_params = params["SI_SORTING_PARAMS"]
        sorters_to_run = []

        if clustering_method == "consensus":
            assert isinstance(
                sorting_params, list
            ), "Consensus method requires a list of each sorter's parameters"
            for i, param_set in enumerate(sorting_params):
                sorters_to_run.append(
                    {
                        "sorter_name": param_set["sorter_name"].replace(".", "_"),
                        "sorting_output_dir": output_dir
                        / clustering_method
                        / f'{param_set["sorter_name"].replace(".", "_")}_params{i}'
                        / "spike_sorting",
                        "sorter_params": param_set["sorter_params"],
                    }
                )
        else:
            assert isinstance(
                sorting_params, dict
            ), "Single sorter methods requires a dict of sorting parameters"
            sorters_to_run = [
                {
                    "sorter_name": clustering_method,
                    "sorting_output_dir": output_dir
                    / clustering_method
                    / "spike_sorting",
                    "sorter_params": sorting_params,
                }
            ]

        sorter_objects = []
        sorter_names = []
        result_files = []
        for i, sorter in enumerate(sorters_to_run):
            # Run sorting
            @memoized_result(
                uniqueness_dict=sorter["sorter_params"],
                output_directory=sorter["sorting_output_dir"],
            )
            def _run_sorter():
                # Sorting performed in a dedicated docker environment if the sorter is not built in the spikeinterface package.
                si_sorting: si.sorters.BaseSorter = si.sorters.run_sorter(
                    sorter_name=sorter["sorter_name"],
                    recording=si_recording,
                    folder=sorter["sorting_output_dir"],
                    remove_existing_folder=True,
                    verbose=True,
                    docker_image=sorter["sorter_name"]
                    not in si.sorters.installed_sorters(),
                    **sorter["sorter_params"],
                )

                # Save sorting object
                sorting_save_path = sorter["sorting_output_dir"] / "si_sorting.pkl"
                si_sorting.dump_to_pickle(sorting_save_path, relative_to=output_dir)
                return si_sorting

            sorter_objects.append(_run_sorter())
            sorter_names.append(f"{sorter['sorter_name']}_params{i}")
            result_files.extend(
                [
                    {
                        **key,
                        "file_name": f.relative_to(
                            sorter["sorting_output_dir"]
                        ).as_posix(),
                        "file": f,
                    }
                    for f in sorter["sorting_output_dir"].rglob("*")
                    if f.is_file()
                ]
            )

        if clustering_method == "consensus":
            import spikeinterface.comparison as sc
            from spikeinterface.curation import remove_duplicated_spikes

            min_agreement = params["SI_CONSENSUS_PARAMS"].get(
                "min_agree", len(sorter_objects)
            )
            log.info(
                f"Running SI consensus requiring agreement from {min_agreement}/{len(sorter_objects)} sorters"
            )

            consensus = sc.compare_multiple_sorters(
                sorting_list=sorter_objects,
                name_list=sorter_names,
                verbose=False,
                delta_time=0.2,
                match_score=0.3,
                spiketrain_mode="union",
            )
            agreement = consensus.get_agreement_sorting(minimum_agreement_count=2)
            agreement = remove_duplicated_spikes(agreement)
            if len(agreement.unit_ids):
                unit_labels = []
                for si_id, sorter_ids in zip(agreement.unit_ids, agreement.get_property('unit_ids')):
                    sorter_labels = [sorter_objects[i].get_unit_property(sorter_ids[sorter_name], "KSLabel")
                                        for i, sorter_name in enumerate(sorter_names)]
                    label = 'mua' if 'mua' in sorter_labels else 'good'
                    unit_labels.append(label)
                agreement.set_property("KSLabel", unit_labels)

            consensus_folder = (
                output_dir / clustering_method / "spike_sorting" / "si_sorting.pkl"
            )
            agreement.dump_to_pickle(consensus_folder, relative_to=output_dir)
            result_files.extend(
                [
                    {
                        **key,
                        "file_name": f.relative_to(consensus_folder).as_posix(),
                        "file": f,
                    }
                    for f in consensus_folder.rglob("*")
                    if f.is_file()
                ]
            )

        self.insert1(
            {
                **key,
                "execution_time": execution_time,
                "execution_duration": (
                    datetime.utcnow() - execution_time
                ).total_seconds()
                / 3600,
            }
        )
        # Insert result files
        self.File.insert(result_files)


@schema
class PostProcessing(dj.Imported):
    """A processing table to handle each clustering task."""

    definition = """
    -> SIClustering
    ---
    execution_time: datetime   # datetime of the start of this step
    execution_duration: float  # execution duration in hours
    do_si_export=0: bool       # whether to export to phy
    """

    class File(dj.Part):
        definition = """
        -> master
        file_name: varchar(255)
        ---
        file: filepath@ephys-processed
        """

    def make(self, key):
        execution_time = datetime.utcnow()

        # Load recording & sorting object.
        clustering_method, output_dir, params = (
            ephys.ClusteringTask * ephys.ClusteringParamSet & key
        ).fetch1("clustering_method", "clustering_output_dir", "params")
        output_dir = find_full_path(ephys.get_ephys_root_data_dir(), output_dir)
        sorter_name = clustering_method.replace(".", "_")

        recording_file = output_dir / sorter_name / "recording" / "si_recording.pkl"
        sorting_file = output_dir / sorter_name / "spike_sorting" / "si_sorting.pkl"

        si_recording: si.BaseRecording = si.load_extractor(
            recording_file, base_folder=output_dir
        )
        si_sorting: si.sorters.BaseSorter = si.load_extractor(
            sorting_file, base_folder=output_dir
        )

        postprocessing_params = params["SI_POSTPROCESSING_PARAMS"]

        job_kwargs = postprocessing_params.get(
            "job_kwargs", {"n_jobs": -1, "chunk_duration": "1s"}
        )

        analyzer_output_dir = output_dir / sorter_name / "sorting_analyzer"

        has_units = si_sorting.unit_ids.size > 0

        @memoized_result(
            uniqueness_dict=postprocessing_params,
            output_directory=analyzer_output_dir,
        )
        def _sorting_analyzer_compute():
            if not has_units:
                log.info("No units found in sorting object. Skipping sorting analyzer.")
<<<<<<< HEAD
=======
                analyzer_output_dir.mkdir(parents=True, exist_ok=True)  # create empty directory anyway, for consistency
>>>>>>> b1104ce0
                return

            # Sorting Analyzer
            sorting_analyzer = si.create_sorting_analyzer(
                sorting=si_sorting,
                recording=si_recording,
                format="binary_folder",
                folder=analyzer_output_dir,
                sparse=True,
                overwrite=True,
            )

            # The order of extension computation is drawn from sorting_analyzer.get_computable_extensions()
            # each extension is parameterized by params specified in extensions_params dictionary (skip if not specified)
            extensions_params = postprocessing_params.get("extensions", {})
            extensions_to_compute = {
                ext_name: extensions_params[ext_name]
                for ext_name in sorting_analyzer.get_computable_extensions()
                if ext_name in extensions_params
            }

            sorting_analyzer.compute(extensions_to_compute, **job_kwargs)

        _sorting_analyzer_compute()

        do_si_export = postprocessing_params.get("export_to_phy", False) or postprocessing_params.get("export_report", False)

        self.insert1(
            {
                **key,
                "execution_time": execution_time,
                "execution_duration": (
                    datetime.utcnow() - execution_time
                ).total_seconds()
                / 3600,
                "do_si_export": do_si_export and has_units,
            }
        )

        # Insert result files
        self.File.insert(
            [
                {
                    **key,
                    "file_name": f.relative_to(analyzer_output_dir).as_posix(),
                    "file": f,
                }
                for f in analyzer_output_dir.rglob("*")
                if f.is_file()
            ]
        )

        # Once finished, insert this `key` into ephys.Clustering
        ephys.Clustering.insert1(
            {**key, "clustering_time": datetime.utcnow()}, allow_direct_insert=True
        )


@schema
class SIExport(dj.Computed):
    """A SpikeInterface export report and to Phy"""

    definition = """
    -> PostProcessing
    ---
    execution_time: datetime
    execution_duration: float
    """

    class File(dj.Part):
        definition = """
        -> master
        file_name: varchar(255)
        ---
        file: filepath@ephys-processed
        """

    @property
    def key_source(self):
        return PostProcessing & "do_si_export = 1"

    def make(self, key):
        execution_time = datetime.utcnow()

        clustering_method, output_dir, params = (
            ephys.ClusteringTask * ephys.ClusteringParamSet & key
        ).fetch1("clustering_method", "clustering_output_dir", "params")
        output_dir = find_full_path(ephys.get_ephys_root_data_dir(), output_dir)
        sorter_name = clustering_method.replace(".", "_")

        postprocessing_params = params["SI_POSTPROCESSING_PARAMS"]

        job_kwargs = postprocessing_params.get(
            "job_kwargs", {"n_jobs": -1, "chunk_duration": "1s"}
        )

        analyzer_output_dir = output_dir / sorter_name / "sorting_analyzer"
        sorting_analyzer = si.load_sorting_analyzer(folder=analyzer_output_dir)

        @memoized_result(
            uniqueness_dict=postprocessing_params,
            output_directory=analyzer_output_dir / "phy",
        )
        def _export_to_phy():
            # Save to phy format
            si.exporters.export_to_phy(
                sorting_analyzer=sorting_analyzer,
                output_folder=analyzer_output_dir / "phy",
                use_relative_path=True,
                remove_if_exists=True,
                **job_kwargs,
            )

        @memoized_result(
            uniqueness_dict=postprocessing_params,
            output_directory=analyzer_output_dir / "spikeinterface_report",
        )
        def _export_report():
            # Generate spike interface report
            si.exporters.export_report(
                sorting_analyzer=sorting_analyzer,
                output_folder=analyzer_output_dir / "spikeinterface_report",
                **job_kwargs,
            )

        if postprocessing_params.get("export_report", False):
            _export_report()
        if postprocessing_params.get("export_to_phy", False):
            _export_to_phy()

        self.insert1(
            {
                **key,
                "execution_time": execution_time,
                "execution_duration": (
                    datetime.utcnow() - execution_time
                ).total_seconds()
                / 3600,
            }
        )

        # Insert result files
        for report_dirname in ("spikeinterface_report", "phy"):
            self.File.insert(
                [
                    {
                        **key,
                        "file_name": f.relative_to(analyzer_output_dir).as_posix(),
                        "file": f,
                    }
                    for f in (analyzer_output_dir / report_dirname).rglob("*")
                    if f.is_file()
                ]
            )<|MERGE_RESOLUTION|>--- conflicted
+++ resolved
@@ -421,10 +421,7 @@
         def _sorting_analyzer_compute():
             if not has_units:
                 log.info("No units found in sorting object. Skipping sorting analyzer.")
-<<<<<<< HEAD
-=======
                 analyzer_output_dir.mkdir(parents=True, exist_ok=True)  # create empty directory anyway, for consistency
->>>>>>> b1104ce0
                 return
 
             # Sorting Analyzer
