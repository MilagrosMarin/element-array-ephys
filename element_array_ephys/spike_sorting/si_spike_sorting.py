--- conflicted
+++ resolved
@@ -114,11 +114,7 @@
 
             si_extractor = si.extractors.neoextractors.spikeglx.SpikeGLXRecordingExtractor
             stream_names, stream_ids = si.extractors.get_neo_streams(
-<<<<<<< HEAD
-                acq_software.lower(), folder_path=data_dir
-=======
                 "spikeglx", folder_path=data_dir
->>>>>>> 47faf922
             )
             si_recording: si.BaseRecording = si_extractor(
                 folder_path=data_dir, stream_name=stream_names[0]
@@ -130,11 +126,7 @@
             si_extractor = si.extractors.neoextractors.openephys.OpenEphysBinaryRecordingExtractor
 
             stream_names, stream_ids = si.extractors.get_neo_streams(
-<<<<<<< HEAD
-                acq_software.lower().replace(' ', ''), folder_path=data_dir
-=======
                 "openephysbinary", folder_path=data_dir
->>>>>>> 47faf922
             )
             si_recording: si.BaseRecording = si_extractor(
                 folder_path=data_dir, stream_name=stream_names[0]
@@ -279,6 +271,7 @@
             consensus_folder = output_dir / clustering_method / 'spike_sorting' / "si_sorting.pkl"
             agreement.dump_to_pickle(consensus_folder, relative_to=output_dir)
 
+
         self.insert1(
             {
                 **key,
