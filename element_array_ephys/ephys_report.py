import datetime
import pathlib
<<<<<<< HEAD

import datajoint as dj

from . import probe
=======
import typing as T
from uuid import UUID

import datajoint as dj
from element_interface.utils import dict_to_uuid
>>>>>>> 08d12914

schema = dj.schema()

ephys = None


def activate(schema_name, ephys_schema_name, *, create_schema=True, create_tables=True):
    """Activate the current schema.

    Args:
        schema_name (str): schema name on the database server to activate the `ephys_report` schema.
        ephys_schema_name (str): schema name of the activated ephys element for which
                this ephys_report schema will be downstream from.
        create_schema (bool, optional): If True (default), create schema in the database if it does not yet exist.
        create_tables (bool, optional): If True (default), create tables in the database if they do not yet exist.
    """

    global ephys
    ephys = dj.create_virtual_module("ephys", ephys_schema_name)
    schema.activate(
        schema_name,
        create_schema=create_schema,
        create_tables=create_tables,
        add_objects=ephys.__dict__,
    )


@schema
class ProbeLevelReport(dj.Computed):
    """Table for storing probe level figures.

    Attributes:
        ephys.CuratedClustering (foreign key): ephys.CuratedClustering primary key.
        shank (tinyint unsigned): Shank of the probe.
        drift_map_plot (attach): Figure object for drift map.
    """

    definition = """
    -> ephys.CuratedClustering
    shank         : tinyint unsigned
    ---
    drift_map_plot: attach
    """

    def make(self, key):

        from .plotting.probe_level import plot_driftmap

        save_dir = _make_save_dir()

        units = ephys.CuratedClustering.Unit & key & "cluster_quality_label='good'"

        shanks = set((probe.ProbeType.Electrode & units).fetch("shank"))

        for shank_no in shanks:

            table = units * ephys.ProbeInsertion * probe.ProbeType.Electrode & {
                "shank": shank_no
            }

            spike_times, spike_depths = table.fetch(
                "spike_times", "spike_depths", order_by="unit"
            )

            # Get the figure
            fig = plot_driftmap(spike_times, spike_depths, colormap="gist_heat_r")
            fig_prefix = (
                "-".join(
                    [
                        v.strftime("%Y%m%d%H%M%S")
                        if isinstance(v, datetime.datetime)
                        else str(v)
                        for v in key.values()
                    ]
                )
                + f"-{shank_no}"
            )

            # Save fig and insert
            fig_dict = _save_figs(
                figs=(fig,),
                fig_names=("drift_map_plot",),
                save_dir=save_dir,
                fig_prefix=fig_prefix,
                extension=".png",
            )

            self.insert1({**key, **fig_dict, "shank": shank_no})


@schema
class UnitLevelReport(dj.Computed):
    """Table for storing unit level figures.

    Attributes:
        ephys.CuratedClustering.Unit (foreign key): ephys.CuratedClustering.Unit primary key.
        ephys.ClusterQualityLabel (foreign key): ephys.ClusterQualityLabel primary key.
        waveform_plotly (longblob): Figure object for unit waveform.
        autocorrelogram_plotly (longblob): Figure object for an autocorrelogram.
        depth_waveform_plotly (longblob): Figure object for depth waveforms.
    """

    definition = """
    -> ephys.CuratedClustering.Unit
    ---
<<<<<<< HEAD
    -> ephys.ClusterQualityLabel
    waveform_plotly                 : longblob
    autocorrelogram_plotly          : longblob
    depth_waveform_plotly           : longblob
=======
    cluster_quality_label   : varchar(100)
    waveform_plotly         : longblob
    autocorrelogram_plotly  : longblob
    depth_waveform_plotly   : longblob
>>>>>>> 08d12914
    """

    def make(self, key):

        from .plotting.unit_level import (
            plot_auto_correlogram,
            plot_depth_waveforms,
            plot_waveform,
        )

        sampling_rate = (ephys.EphysRecording & key).fetch1(
            "sampling_rate"
        ) / 1e3  # in kHz

        peak_electrode_waveform, spike_times, cluster_quality_label = (
            (ephys.CuratedClustering.Unit & key) * ephys.WaveformSet.PeakWaveform
        ).fetch1("peak_electrode_waveform", "spike_times", "cluster_quality_label")

        # Get the figure
        waveform_fig = plot_waveform(
            waveform=peak_electrode_waveform, sampling_rate=sampling_rate
        )

        correlogram_fig = plot_auto_correlogram(
            spike_times=spike_times, bin_size=0.001, window_size=1
        )

        depth_waveform_fig = plot_depth_waveforms(ephys, unit_key=key, y_range=60)

        self.insert1(
            {
                **key,
                "cluster_quality_label": cluster_quality_label,
                "waveform_plotly": waveform_fig.to_plotly_json(),
                "autocorrelogram_plotly": correlogram_fig.to_plotly_json(),
                "depth_waveform_plotly": depth_waveform_fig.to_plotly_json(),
            }
        )


@schema
class QualityMetricCutoffs(dj.Lookup):
    definition = """
    cutoffs_id                    : smallint
    ---
    amplitude_cutoff_maximum=null : float # Defualt null, no cutoff applied
    presence_ratio_minimum=null   : float # Defualt null, no cutoff applied
    isi_violations_maximum=null   : float # Defualt null, no cutoff applied
    cutoffs_hash: uuid
    unique index (cutoffs_hash)
    """

    contents = [
        (0, None, None, None, UUID("5d835de1-e1af-1871-d81f-d12a9702ff5f")),
        (1, 0.1, 0.9, 0.5, UUID("f74ccd77-0b3a-2bf8-0bfd-ec9713b5dca8")),
    ]

    @classmethod
    def insert_new_cutoffs(
        cls,
        cutoffs_id: int = None,
        amplitude_cutoff_maximum: float = None,
        presence_ratio_minimum: float = None,
        isi_violations_maximum: float = None,
    ):
        if cutoffs_id is None:
            cutoffs_id = (dj.U().aggr(cls, n="max(cutoffs_id)").fetch1("n") or 0) + 1

        param_dict = {
            "amplitude_cutoff_maximum": amplitude_cutoff_maximum,
            "presence_ratio_minimum": presence_ratio_minimum,
            "isi_violations_maximum": isi_violations_maximum,
        }
        param_hash = dict_to_uuid(param_dict)
        param_query = cls & {"cutoffs_hash": param_hash}

        if param_query:  # If the specified cutoff set already exists
            existing_paramset_idx = param_query.fetch1("cutoffs_id")
            if (
                existing_paramset_idx == cutoffs_id
            ):  # If the existing set has the same id: job done
                return
            # If not same name: human err, adding the same set with different name
            else:
                raise dj.DataJointError(
                    f"The specified param-set already exists"
                    f" - with paramset_idx: {existing_paramset_idx}"
                )
        else:
            if {"cutoffs_id": cutoffs_id} in cls.proj():
                raise dj.DataJointError(
                    f"The specified cuttoffs_id {cutoffs_id} already exists,"
                    f" please pick a different one."
                )
            cls.insert1(
                {"cutoffs_id": cutoffs_id, **param_dict, "cutoffs_hash": param_hash}
            )


@schema
class QualityMetricSet(dj.Manual):
    definition = """
    -> ephys.QualityMetrics
    -> QualityMetricCutoffs
    """


@schema
class QualityMetricReport(dj.Computed):
    definition = """
    -> QualityMetricSet
    ---
    plot_grid : longblob
    """

    def make(self, key):
        from .plotting.qc import QualityMetricFigs

        cutoffs = (QualityMetricCutoffs & key).fetch1()
        qc_key = ephys.QualityMetrics & key

        self.insert1(
            key.update(
                dict(plot_grid=QualityMetricFigs(qc_key, **cutoffs).get_grid().to_json)
            )
        )


def _make_save_dir(root_dir: pathlib.Path = None) -> pathlib.Path:
    if root_dir is None:
        root_dir = pathlib.Path().absolute()
    save_dir = root_dir / "temp_ephys_figures"
    save_dir.mkdir(parents=True, exist_ok=True)
    return save_dir


def _save_figs(
    figs, fig_names, save_dir, fig_prefix, extension=".png"
) -> dict[str, pathlib.Path]:
    fig_dict = {}
    for fig, fig_name in zip(figs, fig_names):
        fig_filepath = save_dir / (fig_prefix + "_" + fig_name + extension)
        fig.tight_layout()
        fig.savefig(fig_filepath)
        fig_dict[fig_name] = fig_filepath.as_posix()

    return fig_dict<|MERGE_RESOLUTION|>--- conflicted
+++ resolved
@@ -1,17 +1,11 @@
 import datetime
 import pathlib
-<<<<<<< HEAD
-
-import datajoint as dj
-
-from . import probe
-=======
-import typing as T
 from uuid import UUID
 
 import datajoint as dj
 from element_interface.utils import dict_to_uuid
->>>>>>> 08d12914
+
+from . import probe
 
 schema = dj.schema()
 
@@ -117,17 +111,10 @@
     definition = """
     -> ephys.CuratedClustering.Unit
     ---
-<<<<<<< HEAD
     -> ephys.ClusterQualityLabel
     waveform_plotly                 : longblob
     autocorrelogram_plotly          : longblob
     depth_waveform_plotly           : longblob
-=======
-    cluster_quality_label   : varchar(100)
-    waveform_plotly         : longblob
-    autocorrelogram_plotly  : longblob
-    depth_waveform_plotly   : longblob
->>>>>>> 08d12914
     """
 
     def make(self, key):
