import datajoint as dj
import pathlib
import re
import numpy as np
import inspect
import importlib
import gc
from decimal import Decimal
import pandas as pd

from element_interface.utils import find_root_directory, find_full_path, dict_to_uuid
from .readers import spikeglx, kilosort, openephys
from element_array_ephys import probe, get_logger, ephys_report


log = get_logger(__name__)

schema = dj.schema()

_linking_module = None


def activate(
<<<<<<< HEAD
    ephys_schema_name: str,
    probe_schema_name: str = None,
    *,
    create_schema: bool = True,
    create_tables: bool = True,
    linking_module: str = None,
):
    """Activates the `ephys` and `probe` schemas. 

    Args:
        ephys_schema_name (str): A string containing the name of the ephys schema.
        probe_schema_name (str): A string containing the name of the probe scehma.
        create_schema (bool): If True, schema will be created in the database.
        create_tables (bool): If True, tables related to the schema will be created in the database.
        linking_module (str): A string containing the module name or module containing the required dependencies to activate the schema.
    
    Dependencies:
    Upstream tables:
        Session: A parent table to ProbeInsertion
        Probe: A parent table to EphysRecording. Probe information is required before electrophysiology data is imported.
    
    Functions: 
        get_ephys_root_data_dir(): Returns absolute path for root data director(y/ies) with all electrophysiological recording sessions, as a list of string(s).
        get_session_direction(session_key: dict): Returns path to electrophysiology data for the a particular session as a list of strings.
        get_processed_data_dir(): Optional. Returns absolute path for processed data. Defaults to root directory. 

=======
    ephys_schema_name,
    probe_schema_name=None,
    *,
    create_schema=True,
    create_tables=True,
    linking_module=None,
):
    """
    activate(ephys_schema_name, probe_schema_name=None, *, create_schema=True, create_tables=True, linking_module=None)
        :param ephys_schema_name: schema name on the database server to activate the `ephys` element
        :param probe_schema_name: schema name on the database server to activate the `probe` element
         - may be omitted if the `probe` element is already activated
        :param create_schema: when True (default), create schema in the database if it does not yet exist.
        :param create_tables: when True (default), create tables in the database if they do not yet exist.
        :param linking_module: a module name or a module containing the
         required dependencies to activate the `ephys` element:
            Upstream tables:
                + Session: table referenced by EphysRecording, typically identifying a recording session
                + SkullReference: Reference table for InsertionLocation, specifying the skull reference
                 used for probe insertion location (e.g. Bregma, Lambda)
            Functions:
                + get_ephys_root_data_dir() -> list
                    Retrieve the root data directory - e.g. containing the raw ephys recording files for all subject/sessions.
                    :return: a string for full path to the root data directory
                + get_session_directory(session_key: dict) -> str
                    Retrieve the session directory containing the recorded Neuropixels data for a given Session
                    :param session_key: a dictionary of one Session `key`
                    :return: a string for full path to the session directory
                + get_processed_root_data_dir() -> str:
                    Retrieves the root directory for all processed data to be found from or written to
                    :return: a string for full path to the root directory for processed data
>>>>>>> 89f1d7c7
    """

    if isinstance(linking_module, str):
        linking_module = importlib.import_module(linking_module)
    assert inspect.ismodule(
        linking_module
    ), "The argument 'dependency' must be a module's name or a module"

    global _linking_module
    _linking_module = linking_module

    # activate
    probe.activate(
        probe_schema_name, create_schema=create_schema, create_tables=create_tables
    )
    schema.activate(
        ephys_schema_name,
        create_schema=create_schema,
        create_tables=create_tables,
        add_objects=_linking_module.__dict__,
    )
    ephys_report.activate(f"{ephys_schema_name}_report", ephys_schema_name)


# -------------- Functions required by the elements-ephys  ---------------


def get_ephys_root_data_dir() -> list:
    """Fetches absolute data path to ephys data directories.

    The absolute path here is used as a reference for all downstream relative paths used in DataJoint.
    
    Returns:
        A list of the absolute path(s) to ephys data directories. 
    """
    root_directories = _linking_module.get_ephys_root_data_dir()
    if isinstance(root_directories, (str, pathlib.Path)):
        root_directories = [root_directories]

    if hasattr(_linking_module, "get_processed_root_data_dir"):
        root_directories.append(_linking_module.get_processed_root_data_dir())

    return root_directories


def get_session_directory(session_key: dict) -> str:
    """Retrieve the session directory with Neuropixels for the given session.

    Args:
        session_key (dict): A dictionary mapping subject to an entry in the subject table, and session_datetime corresponding to a session in the database. 
    
    Returns: 
        A string for the path to the session directory. 
    """
    return _linking_module.get_session_directory(session_key)


def get_processed_root_data_dir() -> str:
    """Retrieve the root directory for all processed data.

    Returns:
        A string for the full path to the root directory for processed data.
    """

    if hasattr(_linking_module, "get_processed_root_data_dir"):
        return _linking_module.get_processed_root_data_dir()
    else:
        return get_ephys_root_data_dir()[0]


# ----------------------------- Table declarations ----------------------


@schema
class AcquisitionSoftware(dj.Lookup):
    """Name of software used for recording electrophysiological data.

    Atrributes:
        SpikeGLX (str): Data acquired using spike GLX
        Open Ephys (str): Data acquired using Open Ephys 
    """

    definition = """  # Name of software used for recording of neuropixels probes - SpikeGLX or Open Ephys
    acq_software: varchar(24)    
    """
    contents = zip(["SpikeGLX", "Open Ephys"])


@schema
class ProbeInsertion(dj.Manual):
    """Information about probe insertion across subjects and sessions.

    Attributes:
        Session (foreign key): Session primary key.
        insertion_number (foreign key, str): Unique insertion number for each probe insertion for a given session.
        probe.Probe (str): probe.Probe primary key.
    """

    definition = """
    # Probe insertion implanted into an animal for a given session.
    -> Session
    insertion_number: tinyint unsigned
    ---
    -> probe.Probe
    """

    @classmethod
    def auto_generate_entries(cls, session_key):
<<<<<<< HEAD
        """Automatically populate entries in ProbeInsertion table for a session."""
        session_dir = find_full_path(get_ephys_root_data_dir(),
                                  get_session_directory(session_key))
=======
        """
        Method to auto-generate ProbeInsertion entries for a particular session
        Probe information is inferred from the meta data found in the session data directory
        """
        session_dir = find_full_path(
            get_ephys_root_data_dir(), get_session_directory(session_key)
        )
>>>>>>> 89f1d7c7
        # search session dir and determine acquisition software
        for ephys_pattern, ephys_acq_type in (
            ("*.ap.meta", "SpikeGLX"),
            ("*.oebin", "Open Ephys"),
        ):
            ephys_meta_filepaths = list(session_dir.rglob(ephys_pattern))
            if ephys_meta_filepaths:
                acq_software = ephys_acq_type
                break
        else:
            raise FileNotFoundError(
                f"Ephys recording data not found!"
                f" Neither SpikeGLX nor Open Ephys recording files found in: {session_dir}"
            )

        probe_list, probe_insertion_list = [], []
        if acq_software == "SpikeGLX":
            for meta_fp_idx, meta_filepath in enumerate(ephys_meta_filepaths):
                spikeglx_meta = spikeglx.SpikeGLXMeta(meta_filepath)

                probe_key = {
                    "probe_type": spikeglx_meta.probe_model,
                    "probe": spikeglx_meta.probe_SN,
                }
                if (
                    probe_key["probe"] not in [p["probe"] for p in probe_list]
                    and probe_key not in probe.Probe()
                ):
                    probe_list.append(probe_key)

                probe_dir = meta_filepath.parent
                try:
                    probe_number = re.search("(imec)?\d{1}$", probe_dir.name).group()
                    probe_number = int(probe_number.replace("imec", ""))
                except AttributeError:
                    probe_number = meta_fp_idx

                probe_insertion_list.append(
                    {
                        **session_key,
                        "probe": spikeglx_meta.probe_SN,
                        "insertion_number": int(probe_number),
                    }
                )
        elif acq_software == "Open Ephys":
            loaded_oe = openephys.OpenEphys(session_dir)
            for probe_idx, oe_probe in enumerate(loaded_oe.probes.values()):
                probe_key = {
                    "probe_type": oe_probe.probe_model,
                    "probe": oe_probe.probe_SN,
                }
                if (
                    probe_key["probe"] not in [p["probe"] for p in probe_list]
                    and probe_key not in probe.Probe()
                ):
                    probe_list.append(probe_key)
                probe_insertion_list.append(
                    {
                        **session_key,
                        "probe": oe_probe.probe_SN,
                        "insertion_number": probe_idx,
                    }
                )
        else:
            raise NotImplementedError(f"Unknown acquisition software: {acq_software}")

        probe.Probe.insert(probe_list)
        cls.insert(probe_insertion_list, skip_duplicates=True)


@schema
class InsertionLocation(dj.Manual):
    """Stereotaxic location information for each probe insertion.

    Attributes: 
        ProbeInsertion (foreign key): ProbeInsertion primary key.
        SkullReference (dict): SkullReference primary key.
        ap_location (decimal (6, 2) ): Anterior-posterior location in micrometers. Reference is 0 with anterior values positive.
        ml_location (decimal (6, 2) ): Medial-lateral location in micrometers. Reference is zero with right side values positive.
        depth (decimal (6, 2) ): Manipulator depth relative to the surface of the brain at zero. Ventral is negative.
        Theta (decimal (5, 2) ): elevation - rotation about the ml-axis in degrees relative to positive z-axis.
        phi (decimal (5, 2) ): azimuth - rotation about the dv-axis in degrees relative to the positive x-axis

    """

    definition = """
    # Brain Location of a given probe insertion.
    -> ProbeInsertion
    ---
    -> SkullReference
    ap_location: decimal(6, 2) # (um) anterior-posterior; ref is 0; more anterior is more positive
    ml_location: decimal(6, 2) # (um) medial axis; ref is 0 ; more right is more positive
    depth:       decimal(6, 2) # (um) manipulator depth relative to surface of the brain (0); more ventral is more negative
    theta=null:  decimal(5, 2) # (deg) - elevation - rotation about the ml-axis [0, 180] - w.r.t the z+ axis
    phi=null:    decimal(5, 2) # (deg) - azimuth - rotation about the dv-axis [0, 360] - w.r.t the x+ axis
    beta=null:   decimal(5, 2) # (deg) rotation about the shank of the probe [-180, 180] - clockwise is increasing in degree - 0 is the probe-front facing anterior
    """


@schema
class EphysRecording(dj.Imported):
    """Automated table with electrophysiology recording information for each probe inserted during an experimental session.

    Attributes:
        ProbeInsertion (foreign key): ProbeInsertion primary key. 
        probe.ElectrodeConfig (dict): probe.ElectrodeConfig primary key. 
        AcquisitionSoftware (dict): AcquisitionSoftware primary key.
        sampling_rate (float): sampling rate of the recording in Hertz (Hz).
        recording_datetime (datetime): datetime of the recording from this probe.
        recording_duration (float): duration of the entire recording from this probe in seconds. 
    """

    definition = """
    # Ephys recording from a probe insertion for a given session.
    -> ProbeInsertion      
    ---
    -> probe.ElectrodeConfig
    -> AcquisitionSoftware
    sampling_rate: float # (Hz) 
    recording_datetime: datetime # datetime of the recording from this probe
    recording_duration: float # (seconds) duration of the recording from this probe
    """

    class EphysFile(dj.Part):
        """Paths of electrophysiology recording files for each insertion.

        Attributes:
            EphysRecording (foreign key): EphysRecording primary key.
            file_path (varchar(255) ): relative file path for electrophysiology recording.
        """

        definition = """
        # Paths of files of a given EphysRecording round.
        -> master
        file_path: varchar(255)  # filepath relative to root data directory
        """

    def make(self, key):
<<<<<<< HEAD
        """Populates table with electrophysiology recording information.
        """
        session_dir = find_full_path(get_ephys_root_data_dir(),
                                  get_session_directory(key))
        inserted_probe_serial_number = (ProbeInsertion * probe.Probe & key).fetch1('probe')
=======
        session_dir = find_full_path(
            get_ephys_root_data_dir(), get_session_directory(key)
        )
        inserted_probe_serial_number = (ProbeInsertion * probe.Probe & key).fetch1(
            "probe"
        )
>>>>>>> 89f1d7c7

        # search session dir and determine acquisition software
        for ephys_pattern, ephys_acq_type in (
            ("*.ap.meta", "SpikeGLX"),
            ("*.oebin", "Open Ephys"),
        ):
            ephys_meta_filepaths = list(session_dir.rglob(ephys_pattern))
            if ephys_meta_filepaths:
                acq_software = ephys_acq_type
                break
        else:
            raise FileNotFoundError(
                f"Ephys recording data not found!"
                f" Neither SpikeGLX nor Open Ephys recording files found"
            )

        supported_probe_types = probe.ProbeType.fetch("probe_type")

        if acq_software == "SpikeGLX":
            for meta_filepath in ephys_meta_filepaths:
                spikeglx_meta = spikeglx.SpikeGLXMeta(meta_filepath)
                if str(spikeglx_meta.probe_SN) == inserted_probe_serial_number:
                    break
            else:
                raise FileNotFoundError(
                    "No SpikeGLX data found for probe insertion: {}".format(key)
                )

            if spikeglx_meta.probe_model in supported_probe_types:
                probe_type = spikeglx_meta.probe_model
                electrode_query = probe.ProbeType.Electrode & {"probe_type": probe_type}

                probe_electrodes = {
                    (shank, shank_col, shank_row): key
                    for key, shank, shank_col, shank_row in zip(
                        *electrode_query.fetch("KEY", "shank", "shank_col", "shank_row")
                    )
                }

                electrode_group_members = [
                    probe_electrodes[(shank, shank_col, shank_row)]
                    for shank, shank_col, shank_row, _ in spikeglx_meta.shankmap["data"]
                ]
            else:
                raise NotImplementedError(
                    "Processing for neuropixels probe model"
                    " {} not yet implemented".format(spikeglx_meta.probe_model)
                )

            self.insert1(
                {
                    **key,
                    **generate_electrode_config(probe_type, electrode_group_members),
                    "acq_software": acq_software,
                    "sampling_rate": spikeglx_meta.meta["imSampRate"],
                    "recording_datetime": spikeglx_meta.recording_time,
                    "recording_duration": (
                        spikeglx_meta.recording_duration
                        or spikeglx.retrieve_recording_duration(meta_filepath)
                    ),
                }
            )

            root_dir = find_root_directory(get_ephys_root_data_dir(), meta_filepath)
            self.EphysFile.insert1(
                {**key, "file_path": meta_filepath.relative_to(root_dir).as_posix()}
            )
        elif acq_software == "Open Ephys":
            dataset = openephys.OpenEphys(session_dir)
            for serial_number, probe_data in dataset.probes.items():
                if str(serial_number) == inserted_probe_serial_number:
                    break
            else:
                raise FileNotFoundError(
                    "No Open Ephys data found for probe insertion: {}".format(key)
                )

            if not probe_data.ap_meta:
                raise IOError(
                    'No analog signals found - check "structure.oebin" file or "continuous" directory'
                )

            if probe_data.probe_model in supported_probe_types:
                probe_type = probe_data.probe_model
                electrode_query = probe.ProbeType.Electrode & {"probe_type": probe_type}

                probe_electrodes = {
                    key["electrode"]: key for key in electrode_query.fetch("KEY")
                }

                electrode_group_members = [
                    probe_electrodes[channel_idx]
                    for channel_idx in probe_data.ap_meta["channels_indices"]
                ]
            else:
                raise NotImplementedError(
                    "Processing for neuropixels"
                    " probe model {} not yet implemented".format(probe_data.probe_model)
                )

            self.insert1(
                {
                    **key,
                    **generate_electrode_config(probe_type, electrode_group_members),
                    "acq_software": acq_software,
                    "sampling_rate": probe_data.ap_meta["sample_rate"],
                    "recording_datetime": probe_data.recording_info[
                        "recording_datetimes"
                    ][0],
                    "recording_duration": np.sum(
                        probe_data.recording_info["recording_durations"]
                    ),
                }
            )

            root_dir = find_root_directory(
                get_ephys_root_data_dir(),
                probe_data.recording_info["recording_files"][0],
            )
            self.EphysFile.insert(
                [
                    {**key, "file_path": fp.relative_to(root_dir).as_posix()}
                    for fp in probe_data.recording_info["recording_files"]
                ]
            )
            # explicitly garbage collect "dataset"
            # as these may have large memory footprint and may not be cleared fast enough
            del probe_data, dataset
            gc.collect()
        else:
            raise NotImplementedError(
                f"Processing ephys files from"
                f" acquisition software of type {acq_software} is"
                f" not yet implemented"
            )


@schema
class LFP(dj.Imported):
    """Extracts local field potentials (LFP) from an electrophysiology recording.

    Attributes:
        EphysRecording (foreign key): EphysRecording primary key.
        lfp_sampling_rate (float): Sampling rate for LFPs in Hz.
        lfp_time_stamps (longblob): Time stamps with respect to the start of the recording.
        lfp_mean (longblob): Overall mean LFP across electrodes.
    """

    definition = """
    # Acquired local field potential (LFP) from a given Ephys recording.
    -> EphysRecording
    ---
    lfp_sampling_rate: float   # (Hz)
    lfp_time_stamps: longblob  # (s) timestamps with respect to the start of the recording (recording_timestamp)
    lfp_mean: longblob         # (uV) mean of LFP across electrodes - shape (time,)
    """

    class Electrode(dj.Part):
        """Saves local field potential data for each electrode.

        Attributes: 
            LFP (foreign key): LFP primary key.
            probe.ElectrodeConfig.Electrode (foreign key): probe.ElectrodeConfig.Electrode primary key.
            lfp (longblob): LFP recording at this electrode in microvolts.
        """

        definition = """
        -> master
        -> probe.ElectrodeConfig.Electrode  
        ---
        lfp: longblob               # (uV) recorded lfp at this electrode 
        """

    # Only store LFP for every 9th channel, due to high channel density,
    # close-by channels exhibit highly similar LFP
    _skip_channel_counts = 9

    def make(self, key):
<<<<<<< HEAD
        """Populates the LFP tables.
        """
        acq_software = (EphysRecording * ProbeInsertion & key).fetch1('acq_software')
=======
        acq_software = (EphysRecording * ProbeInsertion & key).fetch1("acq_software")
>>>>>>> 89f1d7c7

        electrode_keys, lfp = [], []

        if acq_software == "SpikeGLX":
            spikeglx_meta_filepath = get_spikeglx_meta_filepath(key)
            spikeglx_recording = spikeglx.SpikeGLX(spikeglx_meta_filepath.parent)

            lfp_channel_ind = spikeglx_recording.lfmeta.recording_channels[
                -1 :: -self._skip_channel_counts
            ]

            # Extract LFP data at specified channels and convert to uV
            lfp = spikeglx_recording.lf_timeseries[
                :, lfp_channel_ind
            ]  # (sample x channel)
            lfp = (
                lfp * spikeglx_recording.get_channel_bit_volts("lf")[lfp_channel_ind]
            ).T  # (channel x sample)

            self.insert1(
                dict(
                    key,
                    lfp_sampling_rate=spikeglx_recording.lfmeta.meta["imSampRate"],
                    lfp_time_stamps=(
                        np.arange(lfp.shape[1])
                        / spikeglx_recording.lfmeta.meta["imSampRate"]
                    ),
                    lfp_mean=lfp.mean(axis=0),
                )
            )

            electrode_query = (
                probe.ProbeType.Electrode
                * probe.ElectrodeConfig.Electrode
                * EphysRecording
                & key
            )
            probe_electrodes = {
                (shank, shank_col, shank_row): key
                for key, shank, shank_col, shank_row in zip(
                    *electrode_query.fetch("KEY", "shank", "shank_col", "shank_row")
                )
            }

            for recorded_site in lfp_channel_ind:
                shank, shank_col, shank_row, _ = spikeglx_recording.apmeta.shankmap[
                    "data"
                ][recorded_site]
                electrode_keys.append(probe_electrodes[(shank, shank_col, shank_row)])
        elif acq_software == "Open Ephys":
            oe_probe = get_openephys_probe_data(key)

            lfp_channel_ind = np.r_[
                len(oe_probe.lfp_meta["channels_indices"])
                - 1 : 0 : -self._skip_channel_counts
            ]

            lfp = oe_probe.lfp_timeseries[:, lfp_channel_ind]  # (sample x channel)
            lfp = (
                lfp * np.array(oe_probe.lfp_meta["channels_gains"])[lfp_channel_ind]
            ).T  # (channel x sample)
            lfp_timestamps = oe_probe.lfp_timestamps

            self.insert1(
                dict(
                    key,
                    lfp_sampling_rate=oe_probe.lfp_meta["sample_rate"],
                    lfp_time_stamps=lfp_timestamps,
                    lfp_mean=lfp.mean(axis=0),
                )
            )

            electrode_query = (
                probe.ProbeType.Electrode
                * probe.ElectrodeConfig.Electrode
                * EphysRecording
                & key
            )
            probe_electrodes = {
                key["electrode"]: key for key in electrode_query.fetch("KEY")
            }

            electrode_keys.extend(
                probe_electrodes[channel_idx] for channel_idx in lfp_channel_ind
            )
        else:
            raise NotImplementedError(
                f"LFP extraction from acquisition software"
                f" of type {acq_software} is not yet implemented"
            )

        # single insert in loop to mitigate potential memory issue
        for electrode_key, lfp_trace in zip(electrode_keys, lfp):
            self.Electrode.insert1({**key, **electrode_key, "lfp": lfp_trace})


# ------------ Clustering --------------


@schema
class ClusteringMethod(dj.Lookup):
    """Kilosort clustering method. 

    Attributes:
        clustering_method (foreign key, varchar(16) ): Kilosort clustering method.
        clustering_methods_desc (varchar(1000) ): Additional description of the clustering method. 
    """

    definition = """
    # Method for clustering
    clustering_method: varchar(16)
    ---
    clustering_method_desc: varchar(1000)
    """

    contents = [
        ("kilosort2", "kilosort2 clustering method"),
        ("kilosort2.5", "kilosort2.5 clustering method"),
        ("kilosort3", "kilosort3 clustering method"),
    ]


@schema
class ClusteringParamSet(dj.Lookup):
    """Parameters to be used in clustering procedure for spike sorting.

    Attributes: 
        paramset_idx (foreign key): Unique ID for the clustering parameter set. 
        ClusteringMethod (dict): ClusteringMethod primary key.
        paramset_desc (varchar(128) ): Description of the clustering parameter set.
        param_set_hash (uuid): UUID hash for the parameter set. 
        params (longblob)
    """

    definition = """
    # Parameter set to be used in a clustering procedure
    paramset_idx:  smallint
    ---
    -> ClusteringMethod    
    paramset_desc: varchar(128)
    param_set_hash: uuid
    unique index (param_set_hash)
    params: longblob  # dictionary of all applicable parameters
    """

    @classmethod
<<<<<<< HEAD
    def insert_new_params(cls, clustering_method: str, paramset_desc: str,
                          params: dict, paramset_idx: int = None):
        """Inserts new parameters into the ClusteringParamSet table.

        Args:
            clustering_method (str): name of the clustering method.
            paramset_desc (str): description of the parameter set
            params (dict): clustering parameters
            paramset_idx (int, optional): Unique parameter set ID. Defaults to None.
        """
=======
    def insert_new_params(
        cls,
        clustering_method: str,
        paramset_desc: str,
        params: dict,
        paramset_idx: int = None,
    ):
>>>>>>> 89f1d7c7
        if paramset_idx is None:
            paramset_idx = (
                dj.U().aggr(cls, n="max(paramset_idx)").fetch1("n") or 0
            ) + 1

        param_dict = {
            "clustering_method": clustering_method,
            "paramset_idx": paramset_idx,
            "paramset_desc": paramset_desc,
            "params": params,
            "param_set_hash": dict_to_uuid(
                {**params, "clustering_method": clustering_method}
            ),
        }
        param_query = cls & {"param_set_hash": param_dict["param_set_hash"]}

        if param_query:  # If the specified param-set already exists
            existing_paramset_idx = param_query.fetch1("paramset_idx")
            if (
                existing_paramset_idx == paramset_idx
            ):  # If the existing set has the same paramset_idx: job done
                return
            else:  # If not same name: human error, trying to add the same paramset with different name
                raise dj.DataJointError(
                    f"The specified param-set already exists"
                    f" - with paramset_idx: {existing_paramset_idx}"
                )
        else:
            if {"paramset_idx": paramset_idx} in cls.proj():
                raise dj.DataJointError(
                    f"The specified paramset_idx {paramset_idx} already exists,"
                    f" please pick a different one."
                )
            cls.insert1(param_dict)


@schema
class ClusterQualityLabel(dj.Lookup):
    """Quality label for each spike sorted cluster.

    Attributes:
        cluster_quality_label (foreign key, varchar(100) ): Cluster quality type.
        cluster_quality_description (varchar(4000) ): Description of the cluster quality type.
    """

    definition = """
    # Quality
    cluster_quality_label:  varchar(100)  # cluster quality type - e.g. 'good', 'MUA', 'noise', etc.
    ---
    cluster_quality_description:  varchar(4000)
    """
    contents = [
        ("good", "single unit"),
        ("ok", "probably a single unit, but could be contaminated"),
        ("mua", "multi-unit activity"),
        ("noise", "bad unit"),
    ]


@schema
class ClusteringTask(dj.Manual):
    """A clustering task to spike sort electrophysiology datasets.

    Attributes:
        EphysRecording (foreign key): EphysRecording primary key.
        ClusteringParamSet (foreign key): ClusteringParamSet primary key.
        clustering_outdir_dir (varchar (255) ): Relative path to output clustering results. 
        task_mode (enum): `Trigger` computes clustering or and `load` imports existing data.
    """

    definition = """
    # Manual table for defining a clustering task ready to be run
    -> EphysRecording
    -> ClusteringParamSet
    ---
    clustering_output_dir='': varchar(255)  #  clustering output directory relative to the clustering root data directory
    task_mode='load': enum('load', 'trigger')  # 'load': load computed analysis results, 'trigger': trigger computation
    """

    @classmethod
    def infer_output_dir(cls, key, relative: bool = False, mkdir: bool = False):
        """Infer output directory if it is not provided. 
        
        Args:
            key (dict): ClusteringTask primary key.
        
        Returns:
            Pathlib.Path: Expected clustering_output_dir based on the following convention: processed_dir / session_dir / probe_{insertion_number} / {clustering_method}_{paramset_idx}
            e.g.: sub4/sess1/probe_2/kilosort2_0
        """
        processed_dir = pathlib.Path(get_processed_root_data_dir())
        session_dir = find_full_path(
            get_ephys_root_data_dir(), get_session_directory(key)
        )
        root_dir = find_root_directory(get_ephys_root_data_dir(), session_dir)

        method = (
            (ClusteringParamSet * ClusteringMethod & key)
            .fetch1("clustering_method")
            .replace(".", "-")
        )

        output_dir = (
            processed_dir
            / session_dir.relative_to(root_dir)
            / f'probe_{key["insertion_number"]}'
            / f'{method}_{key["paramset_idx"]}'
        )

        if mkdir:
            output_dir.mkdir(parents=True, exist_ok=True)
            log.info(f"{output_dir} created!")

        return output_dir.relative_to(processed_dir) if relative else output_dir

    @classmethod
    def auto_generate_entries(cls, ephys_recording_key: dict, paramset_idx: int = 0):
        """Autogenerate entries based on a particular ephys recording.

        Args:
            ephys_recording_key (dict): EphysRecording primary key.
            paramset_idx (int, optional): Parameter index to use for clustering task. Defaults to 0.
        """
        key = {**ephys_recording_key, "paramset_idx": paramset_idx}

        processed_dir = get_processed_root_data_dir()
        output_dir = ClusteringTask.infer_output_dir(key, relative=False, mkdir=True)

        try:
            kilosort.Kilosort(
                output_dir
            )  # check if the directory is a valid Kilosort output
        except FileNotFoundError:
            task_mode = "trigger"
        else:
            task_mode = "load"

        cls.insert1(
            {
                **key,
                "clustering_output_dir": output_dir.relative_to(
                    processed_dir
                ).as_posix(),
                "task_mode": task_mode,
            }
        )


@schema
class Clustering(dj.Imported):
    """A processing table to handle each clustering task.
    
    Attributes:
        ClusteringTask (foreign key): ClusteringTask primary key. 
        clustering_time (datetime): Time when clustering results are generated.
        package_version (varchar(16) ): Package version used for a clustering analysis. 
    """
<<<<<<< HEAD
=======
    A processing table to handle each ClusteringTask:
    + If `task_mode == "trigger"`: trigger clustering analysis
        according to the ClusteringParamSet (e.g. launch a kilosort job)
    + If `task_mode == "load"`: verify output
    """
>>>>>>> 89f1d7c7

    definition = """
    # Clustering Procedure
    -> ClusteringTask
    ---
    clustering_time: datetime  # time of generation of this set of clustering results 
    package_version='': varchar(16)
    """

    def make(self, key):
        """Triggers or imports clustering analysis."""
        task_mode, output_dir = (ClusteringTask & key).fetch1(
            "task_mode", "clustering_output_dir"
        )

        if not output_dir:
            output_dir = ClusteringTask.infer_output_dir(key, relative=True, mkdir=True)
            # update clustering_output_dir
            ClusteringTask.update1(
                {**key, "clustering_output_dir": output_dir.as_posix()}
            )

        kilosort_dir = find_full_path(get_ephys_root_data_dir(), output_dir)

        if task_mode == "load":
            kilosort.Kilosort(
                kilosort_dir
            )  # check if the directory is a valid Kilosort output
        elif task_mode == "trigger":
            acq_software, clustering_method, params = (
                ClusteringTask * EphysRecording * ClusteringParamSet & key
            ).fetch1("acq_software", "clustering_method", "params")

            if "kilosort" in clustering_method:
                from element_array_ephys.readers import kilosort_triggering

                # add additional probe-recording and channels details into `params`
                params = {**params, **get_recording_channels_details(key)}
                params["fs"] = params["sample_rate"]

                if acq_software == "SpikeGLX":
                    spikeglx_meta_filepath = get_spikeglx_meta_filepath(key)
                    spikeglx_recording = spikeglx.SpikeGLX(
                        spikeglx_meta_filepath.parent
                    )
                    spikeglx_recording.validate_file("ap")

                    if clustering_method.startswith("pykilosort"):
                        kilosort_triggering.run_pykilosort(
                            continuous_file=spikeglx_recording.root_dir
                            / (spikeglx_recording.root_name + ".ap.bin"),
                            kilosort_output_directory=kilosort_dir,
                            channel_ind=params.pop("channel_ind"),
                            x_coords=params.pop("x_coords"),
                            y_coords=params.pop("y_coords"),
                            shank_ind=params.pop("shank_ind"),
                            connected=params.pop("connected"),
                            sample_rate=params.pop("sample_rate"),
                            params=params,
                        )
                    else:
                        run_kilosort = kilosort_triggering.SGLXKilosortPipeline(
                            npx_input_dir=spikeglx_meta_filepath.parent,
                            ks_output_dir=kilosort_dir,
                            params=params,
                            KS2ver=f'{Decimal(clustering_method.replace("kilosort", "")):.1f}',
                            run_CatGT=True,
                        )
                        run_kilosort.run_modules()
                elif acq_software == "Open Ephys":
                    oe_probe = get_openephys_probe_data(key)

                    assert len(oe_probe.recording_info["recording_files"]) == 1

                    # run kilosort
                    if clustering_method.startswith("pykilosort"):
                        kilosort_triggering.run_pykilosort(
                            continuous_file=pathlib.Path(
                                oe_probe.recording_info["recording_files"][0]
                            )
                            / "continuous.dat",
                            kilosort_output_directory=kilosort_dir,
                            channel_ind=params.pop("channel_ind"),
                            x_coords=params.pop("x_coords"),
                            y_coords=params.pop("y_coords"),
                            shank_ind=params.pop("shank_ind"),
                            connected=params.pop("connected"),
                            sample_rate=params.pop("sample_rate"),
                            params=params,
                        )
                    else:
                        run_kilosort = kilosort_triggering.OpenEphysKilosortPipeline(
                            npx_input_dir=oe_probe.recording_info["recording_files"][0],
                            ks_output_dir=kilosort_dir,
                            params=params,
                            KS2ver=f'{Decimal(clustering_method.replace("kilosort", "")):.1f}',
                        )
                        run_kilosort.run_modules()
            else:
                raise NotImplementedError(
                    f"Automatic triggering of {clustering_method}"
                    f" clustering analysis is not yet supported"
                )

        else:
            raise ValueError(f"Unknown task mode: {task_mode}")

        creation_time, _, _ = kilosort.extract_clustering_info(kilosort_dir)
        self.insert1({**key, "clustering_time": creation_time})


@schema
class CuratedClustering(dj.Imported):
    """Clustering results after curation. 

    Attributes:
        Curation (foreign key): Curation primary key.
    """

    definition = """
    # Clustering results of the spike sorting step.
    -> Clustering    
    """

    class Unit(dj.Part):
        """Single unit properties after clustering and curation.

        Attributes: 
            CuratedClustering (foreign key): CuratedClustering primary key. 
            unit (foreign key, int): Unique integer identifying a single unit.
            probe.ElectrodeConfig.Electrode (dict): probe.ElectrodeConfig.Electrode primary key.
            ClusteringQualityLabel (dict): CLusteringQualityLabel primary key.
            spike_count (int): Number of spikes in this recording for this unit.
            spike_times (longblob): Spike times of this unit, relative to start time of EphysRecording. 
            spike_sites (longblob): Array of electrode associated with each spike.
            spike_depths (longblob): Array of depths associated with each spike, relative to each spike. 
        """

        definition = """   
        # Properties of a given unit from a round of clustering (and curation)
        -> master
        unit: int
        ---
        -> probe.ElectrodeConfig.Electrode  # electrode with highest waveform amplitude for this unit
        -> ClusterQualityLabel
        spike_count: int         # how many spikes in this recording for this unit
        spike_times: longblob    # (s) spike times of this unit, relative to the start of the EphysRecording
        spike_sites : longblob   # array of electrode associated with each spike
        spike_depths=null : longblob  # (um) array of depths associated with each spike, relative to the (0, 0) of the probe    
        """

    def make(self, key):
<<<<<<< HEAD
        """Automated population of Unit information.
        """
        output_dir = (ClusteringTask & key).fetch1('clustering_output_dir')
=======
        output_dir = (ClusteringTask & key).fetch1("clustering_output_dir")
>>>>>>> 89f1d7c7
        kilosort_dir = find_full_path(get_ephys_root_data_dir(), output_dir)

        kilosort_dataset = kilosort.Kilosort(kilosort_dir)
        acq_software, sample_rate = (EphysRecording & key).fetch1(
            "acq_software", "sampling_rate"
        )

        sample_rate = kilosort_dataset.data["params"].get("sample_rate", sample_rate)

        # ---------- Unit ----------
        # -- Remove 0-spike units
        withspike_idx = [
            i
            for i, u in enumerate(kilosort_dataset.data["cluster_ids"])
            if (kilosort_dataset.data["spike_clusters"] == u).any()
        ]
        valid_units = kilosort_dataset.data["cluster_ids"][withspike_idx]
        valid_unit_labels = kilosort_dataset.data["cluster_groups"][withspike_idx]
        # -- Get channel and electrode-site mapping
        channel2electrodes = get_neuropixels_channel2electrode_map(key, acq_software)

        # -- Spike-times --
        # spike_times_sec_adj > spike_times_sec > spike_times
        spike_time_key = (
            "spike_times_sec_adj"
            if "spike_times_sec_adj" in kilosort_dataset.data
            else "spike_times_sec"
            if "spike_times_sec" in kilosort_dataset.data
            else "spike_times"
        )
        spike_times = kilosort_dataset.data[spike_time_key]
        kilosort_dataset.extract_spike_depths()

        # -- Spike-sites and Spike-depths --
        spike_sites = np.array(
            [
                channel2electrodes[s]["electrode"]
                for s in kilosort_dataset.data["spike_sites"]
            ]
        )
        spike_depths = kilosort_dataset.data["spike_depths"]

        # -- Insert unit, label, peak-chn
        units = []
        for unit, unit_lbl in zip(valid_units, valid_unit_labels):
            if (kilosort_dataset.data["spike_clusters"] == unit).any():
                unit_channel, _ = kilosort_dataset.get_best_channel(unit)
                unit_spike_times = (
                    spike_times[kilosort_dataset.data["spike_clusters"] == unit]
                    / sample_rate
                )
                spike_count = len(unit_spike_times)

                units.append(
                    {
                        "unit": unit,
                        "cluster_quality_label": unit_lbl,
                        **channel2electrodes[unit_channel],
                        "spike_times": unit_spike_times,
                        "spike_count": spike_count,
                        "spike_sites": spike_sites[
                            kilosort_dataset.data["spike_clusters"] == unit
                        ],
                        "spike_depths": spike_depths[
                            kilosort_dataset.data["spike_clusters"] == unit
                        ],
                    }
                )

        self.insert1(key)
        self.Unit.insert([{**key, **u} for u in units])


@schema
class WaveformSet(dj.Imported):
    """A set of spike waveforms for units out of a given CuratedClustering.

    Attributes: 
        CuratedClustering (foreign key): CuratedClustering primary key. 
    """

    definition = """
    # A set of spike waveforms for units out of a given CuratedClustering
    -> CuratedClustering
    """

    class PeakWaveform(dj.Part):
        """Mean waveform across spikes for a given unit. 

        Attributes:
            WaveformSet (foreign key): WaveformSet primary key. 
            CuratedClustering.Unit (foreign key): CuratedClustering.Unit primary key.
            peak_electrode_waveform (longblob): Mean waveform for a given unit at its representative electrode. 
        """

        definition = """
        # Mean waveform across spikes for a given unit at its representative electrode
        -> master
        -> CuratedClustering.Unit
        ---
        peak_electrode_waveform: longblob  # (uV) mean waveform for a given unit at its representative electrode
        """

    class Waveform(dj.Part):
        """Spike waveforms for a given unit. 

        Attributes:
            WaveformSet (foreign key): WaveformSet primary key.
            CuratedClustering.Unit (foreign key): CuratedClustering.Unit primary key. 
            probe.ElectrodeConfig.Electrode (foreign key): probe.ElectrodeConfig.Electrode primary key.
            waveform_mean (longblob): mean waveform across spikes of the unit in microvolts. 
            waveforms (longblob): waveforms of a sampling of spikes at the given electrode and unit. 
        """

        definition = """
        # Spike waveforms and their mean across spikes for the given unit
        -> master
        -> CuratedClustering.Unit
        -> probe.ElectrodeConfig.Electrode  
        --- 
        waveform_mean: longblob   # (uV) mean waveform across spikes of the given unit
        waveforms=null: longblob  # (uV) (spike x sample) waveforms of a sampling of spikes at the given electrode for the given unit
        """

    def make(self, key):
<<<<<<< HEAD
        """Populates waveform tables.
        """
        output_dir = (ClusteringTask & key).fetch1('clustering_output_dir')
=======
        output_dir = (ClusteringTask & key).fetch1("clustering_output_dir")
>>>>>>> 89f1d7c7
        kilosort_dir = find_full_path(get_ephys_root_data_dir(), output_dir)

        kilosort_dataset = kilosort.Kilosort(kilosort_dir)

        acq_software, probe_serial_number = (
            EphysRecording * ProbeInsertion & key
        ).fetch1("acq_software", "probe")

        # -- Get channel and electrode-site mapping
        recording_key = (EphysRecording & key).fetch1("KEY")
        channel2electrodes = get_neuropixels_channel2electrode_map(
            recording_key, acq_software
        )

        # Get all units
        units = {
            u["unit"]: u
            for u in (CuratedClustering.Unit & key).fetch(as_dict=True, order_by="unit")
        }

        if (kilosort_dir / "mean_waveforms.npy").exists():
            unit_waveforms = np.load(
                kilosort_dir / "mean_waveforms.npy"
            )  # unit x channel x sample

            def yield_unit_waveforms():
                for unit_no, unit_waveform in zip(
                    kilosort_dataset.data["cluster_ids"], unit_waveforms
                ):
                    unit_peak_waveform = {}
                    unit_electrode_waveforms = []
                    if unit_no in units:
                        for channel, channel_waveform in zip(
                            kilosort_dataset.data["channel_map"], unit_waveform
                        ):
                            unit_electrode_waveforms.append(
                                {
                                    **units[unit_no],
                                    **channel2electrodes[channel],
                                    "waveform_mean": channel_waveform,
                                }
                            )
                            if (
                                channel2electrodes[channel]["electrode"]
                                == units[unit_no]["electrode"]
                            ):
                                unit_peak_waveform = {
                                    **units[unit_no],
                                    "peak_electrode_waveform": channel_waveform,
                                }
                    yield unit_peak_waveform, unit_electrode_waveforms

        else:
            if acq_software == "SpikeGLX":
                spikeglx_meta_filepath = get_spikeglx_meta_filepath(key)
                neuropixels_recording = spikeglx.SpikeGLX(spikeglx_meta_filepath.parent)
            elif acq_software == "Open Ephys":
                session_dir = find_full_path(
                    get_ephys_root_data_dir(), get_session_directory(key)
                )
                openephys_dataset = openephys.OpenEphys(session_dir)
                neuropixels_recording = openephys_dataset.probes[probe_serial_number]

            def yield_unit_waveforms():
                for unit_dict in units.values():
                    unit_peak_waveform = {}
                    unit_electrode_waveforms = []

                    spikes = unit_dict["spike_times"]
                    waveforms = neuropixels_recording.extract_spike_waveforms(
                        spikes, kilosort_dataset.data["channel_map"]
                    )  # (sample x channel x spike)
                    waveforms = waveforms.transpose(
                        (1, 2, 0)
                    )  # (channel x spike x sample)
                    for channel, channel_waveform in zip(
                        kilosort_dataset.data["channel_map"], waveforms
                    ):
                        unit_electrode_waveforms.append(
                            {
                                **unit_dict,
                                **channel2electrodes[channel],
                                "waveform_mean": channel_waveform.mean(axis=0),
                                "waveforms": channel_waveform,
                            }
                        )
                        if (
                            channel2electrodes[channel]["electrode"]
                            == unit_dict["electrode"]
                        ):
                            unit_peak_waveform = {
                                **unit_dict,
                                "peak_electrode_waveform": channel_waveform.mean(
                                    axis=0
                                ),
                            }

                    yield unit_peak_waveform, unit_electrode_waveforms

        # insert waveform on a per-unit basis to mitigate potential memory issue
        self.insert1(key)
        for unit_peak_waveform, unit_electrode_waveforms in yield_unit_waveforms():
            if unit_peak_waveform:
                self.PeakWaveform.insert1(unit_peak_waveform, ignore_extra_fields=True)
            if unit_electrode_waveforms:
                self.Waveform.insert(unit_electrode_waveforms, ignore_extra_fields=True)


@schema
class QualityMetrics(dj.Imported):
    """Clustering and waveform quality metrics.

    Attributes:
        CuratedClustering (foreign key): CuratedClustering primary key. 
    """

    definition = """
    # Clusters and waveforms metrics
    -> CuratedClustering    
    """

    class Cluster(dj.Part):
        """Cluster metrics for a unit.

        Attributes: 
            QualityMetrics (foreign key): QualityMetrics primary key. 
            CuratedClustering.Unit (foreign key): CuratedClustering.Unit primary key. 
            firing_rate (float): Firing rate of the unit.
            snr (float): Signal-to-noise ratio for a unit.
            presence_ratio (float): Fraction of time where spikes are present. 
            isi_violation (float): rate of ISI violation as a fraction of overall rate. 
            number_violation (int): Total ISI violations. 
            amplitude_cutoff (float): Estimate of miss rate based on amplitude histogram. 
            isolation_distance (float): Distance to nearest cluster.
            l_ratio (float): Amount of empty space between a cluster and other spikes in dataset. 
            d_prime (float): Classification accuracy based on LDA.
            nn_hit_rate (float): Fraction of neighbors for target cluster that are also in target cluster.
            nn_miss_rate (float): Fraction of neighbors outside target cluster that are in the target cluster. 
            silhouette_core (float): Maximum change in spike depth throughout recording. 
            cumulative_drift (float): Cumulative change in spike depth throughout recording. 
            contamination_rate (float): Frequency of spikes in the refractory period. 
        """

        definition = """   
        # Cluster metrics for a particular unit
        -> master
        -> CuratedClustering.Unit
        ---
        firing_rate=null: float # (Hz) firing rate for a unit 
        snr=null: float  # signal-to-noise ratio for a unit
        presence_ratio=null: float  # fraction of time in which spikes are present
        isi_violation=null: float   # rate of ISI violation as a fraction of overall rate
        number_violation=null: int  # total number of ISI violations
        amplitude_cutoff=null: float  # estimate of miss rate based on amplitude histogram
        isolation_distance=null: float  # distance to nearest cluster in Mahalanobis space
        l_ratio=null: float  # 
        d_prime=null: float  # Classification accuracy based on LDA
        nn_hit_rate=null: float  # Fraction of neighbors for target cluster that are also in target cluster
        nn_miss_rate=null: float # Fraction of neighbors outside target cluster that are in target cluster
        silhouette_score=null: float  # Standard metric for cluster overlap
        max_drift=null: float  # Maximum change in spike depth throughout recording
        cumulative_drift=null: float  # Cumulative change in spike depth throughout recording 
        contamination_rate=null: float # 
        """

    class Waveform(dj.Part):
        """Waveform metrics for a particular unit. 

        Attributes: 
            QualityMetrics (foreign key): QualityMetrics primary key. 
            CuratedClustering.Unit (foreign key): CuratedClustering.Unit primary key. 
            amplitude (float): Absolute difference between waveform peak and trough in microvolts. 
            duration (float): Time between waveform peak and trough in milliseconds. 
            halfwidth (float): Spike width at half max amplitude. 
            pt_ratio (float): Absolute amplitude of peak divided by absolute amplitude of trough relative to 0.
            repolarization_slope (float): Slope of the regression line fit to first 30 microseconds from trough to peak. 
            recovery_slope (float): Slope of the regression line fit to first 30 microseconds from peak to tail. 
            spread (float): The range with amplitude over 12-percent of maximum amplitude along the probe.
            velocity_above (float): inverse velocity of waveform propagation from soma to the top of the probe.
            velocity_below (float) inverse velocity of waveform propagation from soma toward the bottom of the probe. 
        """

        definition = """   
        # Waveform metrics for a particular unit
        -> master
        -> CuratedClustering.Unit
        ---
        amplitude: float  # (uV) absolute difference between waveform peak and trough
        duration: float  # (ms) time between waveform peak and trough
        halfwidth=null: float  # (ms) spike width at half max amplitude
        pt_ratio=null: float  # absolute amplitude of peak divided by absolute amplitude of trough relative to 0
        repolarization_slope=null: float  # the repolarization slope was defined by fitting a regression line to the first 30us from trough to peak
        recovery_slope=null: float  # the recovery slope was defined by fitting a regression line to the first 30us from peak to tail
        spread=null: float  # (um) the range with amplitude above 12-percent of the maximum amplitude along the probe
        velocity_above=null: float  # (s/m) inverse velocity of waveform propagation from the soma toward the top of the probe
        velocity_below=null: float  # (s/m) inverse velocity of waveform propagation from the soma toward the bottom of the probe
        """

    def make(self, key):
<<<<<<< HEAD
        """Populates tables with quality metrics data.
        """
        output_dir = (ClusteringTask & key).fetch1('clustering_output_dir')
=======
        output_dir = (ClusteringTask & key).fetch1("clustering_output_dir")
>>>>>>> 89f1d7c7
        kilosort_dir = find_full_path(get_ephys_root_data_dir(), output_dir)

        metric_fp = kilosort_dir / "metrics.csv"

        if not metric_fp.exists():
            raise FileNotFoundError(f"QC metrics file not found: {metric_fp}")

        metrics_df = pd.read_csv(metric_fp)
        metrics_df.set_index("cluster_id", inplace=True)
        metrics_df.replace([np.inf, -np.inf], np.nan, inplace=True)

        metrics_list = [
            dict(metrics_df.loc[unit_key["unit"]], **unit_key)
            for unit_key in (CuratedClustering.Unit & key).fetch("KEY")
        ]

        self.insert1(key)
        self.Cluster.insert(metrics_list, ignore_extra_fields=True)
        self.Waveform.insert(metrics_list, ignore_extra_fields=True)


# ---------------- HELPER FUNCTIONS ----------------

<<<<<<< HEAD
def get_spikeglx_meta_filepath(ephys_recording_key: dict) -> str:
    """Get spikeGLX data filepath.
    """
=======

def get_spikeglx_meta_filepath(ephys_recording_key):
>>>>>>> 89f1d7c7
    # attempt to retrieve from EphysRecording.EphysFile
    spikeglx_meta_filepath = pathlib.Path(
        (
            EphysRecording.EphysFile
            & ephys_recording_key
            & 'file_path LIKE "%.ap.meta"'
        ).fetch1("file_path")
    )

    try:
        spikeglx_meta_filepath = find_full_path(
            get_ephys_root_data_dir(), spikeglx_meta_filepath
        )
    except FileNotFoundError:
        # if not found, search in session_dir again
        if not spikeglx_meta_filepath.exists():
            session_dir = find_full_path(
                get_ephys_root_data_dir(), get_session_directory(ephys_recording_key)
            )
            inserted_probe_serial_number = (
                ProbeInsertion * probe.Probe & ephys_recording_key
            ).fetch1("probe")

            spikeglx_meta_filepaths = [fp for fp in session_dir.rglob("*.ap.meta")]
            for meta_filepath in spikeglx_meta_filepaths:
                spikeglx_meta = spikeglx.SpikeGLXMeta(meta_filepath)
                if str(spikeglx_meta.probe_SN) == inserted_probe_serial_number:
                    spikeglx_meta_filepath = meta_filepath
                    break
            else:
                raise FileNotFoundError(
                    "No SpikeGLX data found for probe insertion: {}".format(
                        ephys_recording_key
                    )
                )

    return spikeglx_meta_filepath


<<<<<<< HEAD
def get_openephys_probe_data(ephys_recording_key: dict) -> list:
    """Get OpenEphys probe data from file.
    """
    inserted_probe_serial_number = (ProbeInsertion * probe.Probe
                                    & ephys_recording_key).fetch1('probe')
    session_dir = find_full_path(get_ephys_root_data_dir(),
                              get_session_directory(ephys_recording_key))
=======
def get_openephys_probe_data(ephys_recording_key):
    inserted_probe_serial_number = (
        ProbeInsertion * probe.Probe & ephys_recording_key
    ).fetch1("probe")
    session_dir = find_full_path(
        get_ephys_root_data_dir(), get_session_directory(ephys_recording_key)
    )
>>>>>>> 89f1d7c7
    loaded_oe = openephys.OpenEphys(session_dir)
    probe_data = loaded_oe.probes[inserted_probe_serial_number]

    # explicitly garbage collect "loaded_oe"
    # as these may have large memory footprint and may not be cleared fast enough
    del loaded_oe
    gc.collect()

    return probe_data


<<<<<<< HEAD
def get_neuropixels_channel2electrode_map(ephys_recording_key: dict, acq_software: str) -> dict:
    """Get the channel map for neuropixels probe.
    """
    if acq_software == 'SpikeGLX':
=======
def get_neuropixels_channel2electrode_map(ephys_recording_key, acq_software):
    if acq_software == "SpikeGLX":
>>>>>>> 89f1d7c7
        spikeglx_meta_filepath = get_spikeglx_meta_filepath(ephys_recording_key)
        spikeglx_meta = spikeglx.SpikeGLXMeta(spikeglx_meta_filepath)
        electrode_config_key = (
            EphysRecording * probe.ElectrodeConfig & ephys_recording_key
        ).fetch1("KEY")

        electrode_query = (
            probe.ProbeType.Electrode * probe.ElectrodeConfig.Electrode
            & electrode_config_key
        )

        probe_electrodes = {
            (shank, shank_col, shank_row): key
            for key, shank, shank_col, shank_row in zip(
                *electrode_query.fetch("KEY", "shank", "shank_col", "shank_row")
            )
        }

        channel2electrode_map = {
            recorded_site: probe_electrodes[(shank, shank_col, shank_row)]
            for recorded_site, (shank, shank_col, shank_row, _) in enumerate(
                spikeglx_meta.shankmap["data"]
            )
        }
    elif acq_software == "Open Ephys":
        probe_dataset = get_openephys_probe_data(ephys_recording_key)

        electrode_query = (
            probe.ProbeType.Electrode * probe.ElectrodeConfig.Electrode * EphysRecording
            & ephys_recording_key
        )

        probe_electrodes = {
            key["electrode"]: key for key in electrode_query.fetch("KEY")
        }

        channel2electrode_map = {
            channel_idx: probe_electrodes[channel_idx]
            for channel_idx in probe_dataset.ap_meta["channels_indices"]
        }

    return channel2electrode_map


def generate_electrode_config(probe_type: str, electrodes: list) -> dict:
    """Generate and insert new ElectrodeConfig
    
    Args:
        probe_type (str): probe type (e.g. neuropixels 2.0 - SS)
        electrodes (list): Electrode dict (keys of the probe.ProbeType.Electrode table)
    
    Returns:
        dict: representing a key of the probe.ElectrodeConfig table
    """
    # compute hash for the electrode config (hash of dict of all ElectrodeConfig.Electrode)
    electrode_config_hash = dict_to_uuid({k["electrode"]: k for k in electrodes})

    electrode_list = sorted([k["electrode"] for k in electrodes])
    electrode_gaps = (
        [-1]
        + np.where(np.diff(electrode_list) > 1)[0].tolist()
        + [len(electrode_list) - 1]
    )
    electrode_config_name = "; ".join(
        [
            f"{electrode_list[start + 1]}-{electrode_list[end]}"
            for start, end in zip(electrode_gaps[:-1], electrode_gaps[1:])
        ]
    )

    electrode_config_key = {"electrode_config_hash": electrode_config_hash}

    # ---- make new ElectrodeConfig if needed ----
    if not probe.ElectrodeConfig & electrode_config_key:
        probe.ElectrodeConfig.insert1(
            {
                **electrode_config_key,
                "probe_type": probe_type,
                "electrode_config_name": electrode_config_name,
            }
        )
        probe.ElectrodeConfig.Electrode.insert(
            {**electrode_config_key, **electrode} for electrode in electrodes
        )

    return electrode_config_key


def get_recording_channels_details(ephys_recording_key: dict) -> np.array:
    """Get details of recording channels for a givenn recording.
    """
    channels_details = {}

    acq_software, sample_rate = (EphysRecording & ephys_recording_key).fetch1(
        "acq_software", "sampling_rate"
    )

    probe_type = (ProbeInsertion * probe.Probe & ephys_recording_key).fetch1(
        "probe_type"
    )
    channels_details["probe_type"] = {
        "neuropixels 1.0 - 3A": "3A",
        "neuropixels 1.0 - 3B": "NP1",
        "neuropixels UHD": "NP1100",
        "neuropixels 2.0 - SS": "NP21",
        "neuropixels 2.0 - MS": "NP24",
    }[probe_type]

    electrode_config_key = (
        probe.ElectrodeConfig * EphysRecording & ephys_recording_key
    ).fetch1("KEY")
    (
        channels_details["channel_ind"],
        channels_details["x_coords"],
        channels_details["y_coords"],
        channels_details["shank_ind"],
    ) = (
        probe.ElectrodeConfig.Electrode * probe.ProbeType.Electrode
        & electrode_config_key
    ).fetch(
        "electrode", "x_coord", "y_coord", "shank"
    )
    channels_details["sample_rate"] = sample_rate
    channels_details["num_channels"] = len(channels_details["channel_ind"])

    if acq_software == "SpikeGLX":
        spikeglx_meta_filepath = get_spikeglx_meta_filepath(ephys_recording_key)
        spikeglx_recording = spikeglx.SpikeGLX(spikeglx_meta_filepath.parent)
        channels_details["uVPerBit"] = spikeglx_recording.get_channel_bit_volts("ap")[0]
        channels_details["connected"] = np.array(
            [v for *_, v in spikeglx_recording.apmeta.shankmap["data"]]
        )
    elif acq_software == "Open Ephys":
        oe_probe = get_openephys_probe_data(ephys_recording_key)
        channels_details["uVPerBit"] = oe_probe.ap_meta["channels_gains"][0]
        channels_details["connected"] = np.array(
            [
                int(v == 1)
                for c, v in oe_probe.channels_connected.items()
                if c in channels_details["channel_ind"]
            ]
        )

    return channels_details<|MERGE_RESOLUTION|>--- conflicted
+++ resolved
@@ -21,7 +21,6 @@
 
 
 def activate(
-<<<<<<< HEAD
     ephys_schema_name: str,
     probe_schema_name: str = None,
     *,
@@ -48,39 +47,6 @@
         get_session_direction(session_key: dict): Returns path to electrophysiology data for the a particular session as a list of strings.
         get_processed_data_dir(): Optional. Returns absolute path for processed data. Defaults to root directory. 
 
-=======
-    ephys_schema_name,
-    probe_schema_name=None,
-    *,
-    create_schema=True,
-    create_tables=True,
-    linking_module=None,
-):
-    """
-    activate(ephys_schema_name, probe_schema_name=None, *, create_schema=True, create_tables=True, linking_module=None)
-        :param ephys_schema_name: schema name on the database server to activate the `ephys` element
-        :param probe_schema_name: schema name on the database server to activate the `probe` element
-         - may be omitted if the `probe` element is already activated
-        :param create_schema: when True (default), create schema in the database if it does not yet exist.
-        :param create_tables: when True (default), create tables in the database if they do not yet exist.
-        :param linking_module: a module name or a module containing the
-         required dependencies to activate the `ephys` element:
-            Upstream tables:
-                + Session: table referenced by EphysRecording, typically identifying a recording session
-                + SkullReference: Reference table for InsertionLocation, specifying the skull reference
-                 used for probe insertion location (e.g. Bregma, Lambda)
-            Functions:
-                + get_ephys_root_data_dir() -> list
-                    Retrieve the root data directory - e.g. containing the raw ephys recording files for all subject/sessions.
-                    :return: a string for full path to the root data directory
-                + get_session_directory(session_key: dict) -> str
-                    Retrieve the session directory containing the recorded Neuropixels data for a given Session
-                    :param session_key: a dictionary of one Session `key`
-                    :return: a string for full path to the session directory
-                + get_processed_root_data_dir() -> str:
-                    Retrieves the root directory for all processed data to be found from or written to
-                    :return: a string for full path to the root directory for processed data
->>>>>>> 89f1d7c7
     """
 
     if isinstance(linking_module, str):
@@ -189,19 +155,10 @@
 
     @classmethod
     def auto_generate_entries(cls, session_key):
-<<<<<<< HEAD
         """Automatically populate entries in ProbeInsertion table for a session."""
-        session_dir = find_full_path(get_ephys_root_data_dir(),
-                                  get_session_directory(session_key))
-=======
-        """
-        Method to auto-generate ProbeInsertion entries for a particular session
-        Probe information is inferred from the meta data found in the session data directory
-        """
         session_dir = find_full_path(
             get_ephys_root_data_dir(), get_session_directory(session_key)
         )
->>>>>>> 89f1d7c7
         # search session dir and determine acquisition software
         for ephys_pattern, ephys_acq_type in (
             ("*.ap.meta", "SpikeGLX"),
@@ -340,20 +297,14 @@
         """
 
     def make(self, key):
-<<<<<<< HEAD
         """Populates table with electrophysiology recording information.
         """
-        session_dir = find_full_path(get_ephys_root_data_dir(),
-                                  get_session_directory(key))
-        inserted_probe_serial_number = (ProbeInsertion * probe.Probe & key).fetch1('probe')
-=======
         session_dir = find_full_path(
             get_ephys_root_data_dir(), get_session_directory(key)
         )
         inserted_probe_serial_number = (ProbeInsertion * probe.Probe & key).fetch1(
             "probe"
         )
->>>>>>> 89f1d7c7
 
         # search session dir and determine acquisition software
         for ephys_pattern, ephys_acq_type in (
@@ -532,13 +483,9 @@
     _skip_channel_counts = 9
 
     def make(self, key):
-<<<<<<< HEAD
         """Populates the LFP tables.
         """
-        acq_software = (EphysRecording * ProbeInsertion & key).fetch1('acq_software')
-=======
         acq_software = (EphysRecording * ProbeInsertion & key).fetch1("acq_software")
->>>>>>> 89f1d7c7
 
         electrode_keys, lfp = [], []
 
@@ -685,18 +632,6 @@
     """
 
     @classmethod
-<<<<<<< HEAD
-    def insert_new_params(cls, clustering_method: str, paramset_desc: str,
-                          params: dict, paramset_idx: int = None):
-        """Inserts new parameters into the ClusteringParamSet table.
-
-        Args:
-            clustering_method (str): name of the clustering method.
-            paramset_desc (str): description of the parameter set
-            params (dict): clustering parameters
-            paramset_idx (int, optional): Unique parameter set ID. Defaults to None.
-        """
-=======
     def insert_new_params(
         cls,
         clustering_method: str,
@@ -704,7 +639,14 @@
         params: dict,
         paramset_idx: int = None,
     ):
->>>>>>> 89f1d7c7
+        """Inserts new parameters into the ClusteringParamSet table.
+
+        Args:
+            clustering_method (str): name of the clustering method.
+            paramset_desc (str): description of the parameter set
+            params (dict): clustering parameters
+            paramset_idx (int, optional): Unique parameter set ID. Defaults to None.
+        """
         if paramset_idx is None:
             paramset_idx = (
                 dj.U().aggr(cls, n="max(paramset_idx)").fetch1("n") or 0
@@ -862,14 +804,7 @@
         clustering_time (datetime): Time when clustering results are generated.
         package_version (varchar(16) ): Package version used for a clustering analysis. 
     """
-<<<<<<< HEAD
-=======
-    A processing table to handle each ClusteringTask:
-    + If `task_mode == "trigger"`: trigger clustering analysis
-        according to the ClusteringParamSet (e.g. launch a kilosort job)
-    + If `task_mode == "load"`: verify output
-    """
->>>>>>> 89f1d7c7
+
 
     definition = """
     # Clustering Procedure
@@ -1022,13 +957,9 @@
         """
 
     def make(self, key):
-<<<<<<< HEAD
         """Automated population of Unit information.
         """
-        output_dir = (ClusteringTask & key).fetch1('clustering_output_dir')
-=======
         output_dir = (ClusteringTask & key).fetch1("clustering_output_dir")
->>>>>>> 89f1d7c7
         kilosort_dir = find_full_path(get_ephys_root_data_dir(), output_dir)
 
         kilosort_dataset = kilosort.Kilosort(kilosort_dir)
@@ -1154,13 +1085,9 @@
         """
 
     def make(self, key):
-<<<<<<< HEAD
         """Populates waveform tables.
         """
-        output_dir = (ClusteringTask & key).fetch1('clustering_output_dir')
-=======
         output_dir = (ClusteringTask & key).fetch1("clustering_output_dir")
->>>>>>> 89f1d7c7
         kilosort_dir = find_full_path(get_ephys_root_data_dir(), output_dir)
 
         kilosort_dataset = kilosort.Kilosort(kilosort_dir)
@@ -1360,13 +1287,9 @@
         """
 
     def make(self, key):
-<<<<<<< HEAD
         """Populates tables with quality metrics data.
         """
-        output_dir = (ClusteringTask & key).fetch1('clustering_output_dir')
-=======
         output_dir = (ClusteringTask & key).fetch1("clustering_output_dir")
->>>>>>> 89f1d7c7
         kilosort_dir = find_full_path(get_ephys_root_data_dir(), output_dir)
 
         metric_fp = kilosort_dir / "metrics.csv"
@@ -1390,14 +1313,10 @@
 
 # ---------------- HELPER FUNCTIONS ----------------
 
-<<<<<<< HEAD
+
 def get_spikeglx_meta_filepath(ephys_recording_key: dict) -> str:
     """Get spikeGLX data filepath.
     """
-=======
-
-def get_spikeglx_meta_filepath(ephys_recording_key):
->>>>>>> 89f1d7c7
     # attempt to retrieve from EphysRecording.EphysFile
     spikeglx_meta_filepath = pathlib.Path(
         (
@@ -1437,23 +1356,15 @@
     return spikeglx_meta_filepath
 
 
-<<<<<<< HEAD
 def get_openephys_probe_data(ephys_recording_key: dict) -> list:
     """Get OpenEphys probe data from file.
     """
-    inserted_probe_serial_number = (ProbeInsertion * probe.Probe
-                                    & ephys_recording_key).fetch1('probe')
-    session_dir = find_full_path(get_ephys_root_data_dir(),
-                              get_session_directory(ephys_recording_key))
-=======
-def get_openephys_probe_data(ephys_recording_key):
     inserted_probe_serial_number = (
         ProbeInsertion * probe.Probe & ephys_recording_key
     ).fetch1("probe")
     session_dir = find_full_path(
         get_ephys_root_data_dir(), get_session_directory(ephys_recording_key)
     )
->>>>>>> 89f1d7c7
     loaded_oe = openephys.OpenEphys(session_dir)
     probe_data = loaded_oe.probes[inserted_probe_serial_number]
 
@@ -1465,15 +1376,10 @@
     return probe_data
 
 
-<<<<<<< HEAD
 def get_neuropixels_channel2electrode_map(ephys_recording_key: dict, acq_software: str) -> dict:
     """Get the channel map for neuropixels probe.
     """
-    if acq_software == 'SpikeGLX':
-=======
-def get_neuropixels_channel2electrode_map(ephys_recording_key, acq_software):
     if acq_software == "SpikeGLX":
->>>>>>> 89f1d7c7
         spikeglx_meta_filepath = get_spikeglx_meta_filepath(ephys_recording_key)
         spikeglx_meta = spikeglx.SpikeGLXMeta(spikeglx_meta_filepath)
         electrode_config_key = (
