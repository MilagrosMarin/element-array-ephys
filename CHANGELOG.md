--- conflicted
+++ resolved
@@ -3,17 +3,16 @@
 Observes [Semantic Versioning](https://semver.org/spec/v2.0.0.html) standard and
  [Keep a Changelog](https://keepachangelog.com/en/1.0.0/) convention.
 
-<<<<<<< HEAD
-## [0.4.0] - 2024-05-28
+## [0.4.0] - 2024-08-16
 
 + Add - support for SpikeInterface version >= 0.101.0 (updated API)
 + Add - feature for memoization of spike sorting results (prevent duplicated runs)
-=======
+
+
 ## [0.3.5] - 2024-08-16
 
 + Fix - Improve `spikeglx` loader in extracting neuropixels probe type from the meta file
 + Update - Explicit call to `probe.create_neuropixels_probe_types()` to create entries in ProbeType
->>>>>>> f7543924
 
 
 ## [0.3.4] - 2024-03-22
