--- conflicted
+++ resolved
@@ -3,17 +3,12 @@
 Observes [Semantic Versioning](https://semver.org/spec/v2.0.0.html) standard and
  [Keep a Changelog](https://keepachangelog.com/en/1.0.0/) convention.
 
-<<<<<<< HEAD
 ## [0.2.2] - Unreleased
 
 + Bugfix - Update docstrings to render API for documentation website.
 
 ## [0.2.1] - 2022-01-06
 
-=======
-## [0.2.1] - 2022-01-06
-
->>>>>>> 0f518f1b
 + Add - `build_electrode_layouts` function in `probe.py` to compute the electrode layout for all types of probes.
 + Update - parameterize run_CatGT step from parameters retrieved from `ClusteringParamSet` table
 + Update - clustering step, update duration for "median_subtraction" step
