from os import path

from setuptools import find_packages, setup

pkg_name = "element_array_ephys"
here = path.abspath(path.dirname(__file__))

with open(path.join(here, "README.md"), "r") as f:
    long_description = f.read()

with open(path.join(here, "element_array_ephys/export/nwb/requirements.txt")) as f:
    requirements_nwb = f.read().splitlines()

with open(path.join(here, pkg_name, "version.py")) as f:
    exec(f.read())

setup(
    name=pkg_name.replace("_", "-"),
    python_requires=">=3.7, <3.11",
    version=__version__,  # noqa F821
    description="Extracellular Array Electrophysiology DataJoint Element",
    long_description=long_description,
    long_description_content_type="text/markdown",
    author="DataJoint",
    author_email="info@datajoint.com",
    license="MIT",
    url=f'https://github.com/datajoint/{pkg_name.replace("_", "-")}',
    keywords="neuroscience electrophysiology science datajoint",
    packages=find_packages(exclude=["contrib", "docs", "tests*"]),
    scripts=[],
    install_requires=[
        "datajoint>=0.13.0",
        "ipykernel>=6.0.1",
        "ipywidgets",
        "openpyxl",
        "plotly",
        "seaborn",
<<<<<<< HEAD
        "spikeinterface @ git+https://github.com/SpikeInterface/spikeinterface.git",
        "scikit-image",
=======
        "spikeinterface",
        "scikit-image>=0.20",
>>>>>>> 71d9a42b
        "nbformat>=4.2.0",
        "pyopenephys>=1.1.6",
        "element-interface @ git+https://github.com/datajoint/element-interface.git",
        "numba",
    ],
    extras_require={
        "elements": [
            "element-animal @ git+https://github.com/datajoint/element-animal.git",
            "element-event @ git+https://github.com/datajoint/element-event.git",
            "element-lab @ git+https://github.com/datajoint/element-lab.git",
            "element-session @ git+https://github.com/datajoint/element-session.git",
        ],
        "nwb": ["dandi", "neuroconv[ecephys]", "pynwb"],
        "tests": ["pre-commit", "pytest", "pytest-cov"],
        "spikingcircus": ["hdbscan"],
    },
)<|MERGE_RESOLUTION|>--- conflicted
+++ resolved
@@ -35,13 +35,8 @@
         "openpyxl",
         "plotly",
         "seaborn",
-<<<<<<< HEAD
         "spikeinterface @ git+https://github.com/SpikeInterface/spikeinterface.git",
-        "scikit-image",
-=======
-        "spikeinterface",
         "scikit-image>=0.20",
->>>>>>> 71d9a42b
         "nbformat>=4.2.0",
         "pyopenephys>=1.1.6",
         "element-interface @ git+https://github.com/datajoint/element-interface.git",
